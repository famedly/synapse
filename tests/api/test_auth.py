--- conflicted
+++ resolved
@@ -457,13 +457,8 @@
 
         with self.assertRaises(AuthError) as e:
             yield self.auth.check_auth_blocking()
-<<<<<<< HEAD
-        self.assertEquals(e.exception.admin_email, self.hs.config.admin_email)
-        self.assertEquals(e.exception.errcode, Codes.MAU_LIMIT_EXCEEDED)
-=======
         self.assertEquals(e.exception.admin_uri, self.hs.config.admin_uri)
         self.assertEquals(e.exception.errcode, Codes.RESOURCE_LIMIT_EXCEED)
->>>>>>> dc56c47d
         self.assertEquals(e.exception.code, 403)
 
         # Ensure does not throw an error
@@ -478,11 +473,6 @@
         self.hs.config.hs_disabled_message = "Reason for being disabled"
         with self.assertRaises(AuthError) as e:
             yield self.auth.check_auth_blocking()
-<<<<<<< HEAD
-        self.assertEquals(e.exception.admin_email, self.hs.config.admin_email)
-        self.assertEquals(e.exception.errcode, Codes.HS_DISABLED)
-=======
         self.assertEquals(e.exception.admin_uri, self.hs.config.admin_uri)
         self.assertEquals(e.exception.errcode, Codes.RESOURCE_LIMIT_EXCEED)
->>>>>>> dc56c47d
         self.assertEquals(e.exception.code, 403)