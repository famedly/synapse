<<<<<<< HEAD
# Copyright 2014-2016 OpenMarket Ltd
# Copyright 2018 New Vector Ltd
=======
# Copyright 2014-2021 The Matrix.org Foundation C.I.C.
>>>>>>> fe604a02
#
# Licensed under the Apache License, Version 2.0 (the "License");
# you may not use this file except in compliance with the License.
# You may obtain a copy of the License at
#
#     http://www.apache.org/licenses/LICENSE-2.0
#
# Unless required by applicable law or agreed to in writing, software
# distributed under the License is distributed on an "AS IS" BASIS,
# WITHOUT WARRANTIES OR CONDITIONS OF ANY KIND, either express or implied.
# See the License for the specific language governing permissions and
# limitations under the License.
import cgi
import codecs
import logging
import random
import sys
import typing
import urllib.parse
from io import BytesIO, StringIO
from typing import Callable, Dict, List, Optional, Tuple, Union

import attr
import treq
from canonicaljson import encode_canonical_json
from prometheus_client import Counter
from signedjson.sign import sign_json

from twisted.internet import defer
from twisted.internet.error import DNSLookupError
from twisted.internet.interfaces import IReactorTime
from twisted.internet.task import _EPSILON, Cooperator
from twisted.web.http_headers import Headers
from twisted.web.iweb import IBodyProducer, IResponse

import synapse.metrics
import synapse.util.retryutils
from synapse.api.errors import (
    Codes,
    FederationDeniedError,
    HttpResponseException,
    RequestSendFailed,
    SynapseError,
)
from synapse.http import QuieterFileBodyProducer
from synapse.http.client import (
    BlacklistingAgentWrapper,
    BlacklistingReactorWrapper,
    BodyExceededMaxSize,
    encode_query_args,
    read_body_with_max_size,
)
from synapse.http.federation.matrix_federation_agent import MatrixFederationAgent
from synapse.logging.context import make_deferred_yieldable
from synapse.logging.opentracing import (
    inject_active_span_byte_dict,
    set_tag,
    start_active_span,
    tags,
)
from synapse.types import ISynapseReactor, JsonDict
from synapse.util import json_decoder
from synapse.util.async_helpers import timeout_deferred
from synapse.util.metrics import Measure

logger = logging.getLogger(__name__)

outgoing_requests_counter = Counter(
    "synapse_http_matrixfederationclient_requests", "", ["method"]
)
incoming_responses_counter = Counter(
    "synapse_http_matrixfederationclient_responses", "", ["method", "code"]
)

# a federation response can be rather large (eg a big state_ids is 50M or so), so we
# need a generous limit here.
MAX_RESPONSE_SIZE = 100 * 1024 * 1024

MAX_LONG_RETRIES = 10
MAX_SHORT_RETRIES = 3
MAXINT = sys.maxsize


_next_id = 1


QueryArgs = Dict[str, Union[str, List[str]]]


@attr.s(slots=True, frozen=True)
class MatrixFederationRequest:
    method = attr.ib(type=str)
    """HTTP method
    """

    path = attr.ib(type=str)
    """HTTP path
    """

    destination = attr.ib(type=str)
    """The remote server to send the HTTP request to.
    """

    json = attr.ib(default=None, type=Optional[JsonDict])
    """JSON to send in the body.
    """

    json_callback = attr.ib(default=None, type=Optional[Callable[[], JsonDict]])
    """A callback to generate the JSON.
    """

    query = attr.ib(default=None, type=Optional[dict])
    """Query arguments.
    """

    txn_id = attr.ib(default=None, type=Optional[str])
    """Unique ID for this request (for logging)
    """

    uri = attr.ib(init=False, type=bytes)
    """The URI of this request
    """

    def __attrs_post_init__(self) -> None:
        global _next_id
        txn_id = "%s-O-%s" % (self.method, _next_id)
        _next_id = (_next_id + 1) % (MAXINT - 1)

        object.__setattr__(self, "txn_id", txn_id)

        destination_bytes = self.destination.encode("ascii")
        path_bytes = self.path.encode("ascii")
        if self.query:
            query_bytes = encode_query_args(self.query)
        else:
            query_bytes = b""

        # The object is frozen so we can pre-compute this.
        uri = urllib.parse.urlunparse(
            (b"matrix", destination_bytes, path_bytes, None, query_bytes, b"")
        )
        object.__setattr__(self, "uri", uri)

    def get_json(self) -> Optional[JsonDict]:
        if self.json_callback:
            return self.json_callback()
        return self.json


async def _handle_json_response(
    reactor: IReactorTime,
    timeout_sec: float,
    request: MatrixFederationRequest,
    response: IResponse,
    start_ms: int,
) -> JsonDict:
    """
    Reads the JSON body of a response, with a timeout

    Args:
        reactor: twisted reactor, for the timeout
        timeout_sec: number of seconds to wait for response to complete
        request: the request that triggered the response
        response: response to the request
        start_ms: Timestamp when request was made

    Returns:
        The parsed JSON response
    """
    try:
        check_content_type_is_json(response.headers)

        buf = StringIO()
        d = read_body_with_max_size(response, BinaryIOWrapper(buf), MAX_RESPONSE_SIZE)
        d = timeout_deferred(d, timeout=timeout_sec, reactor=reactor)

        def parse(_len: int):
            return json_decoder.decode(buf.getvalue())

        d.addCallback(parse)

        body = await make_deferred_yieldable(d)
    except BodyExceededMaxSize as e:
        # The response was too big.
        logger.warning(
            "{%s} [%s] JSON response exceeded max size %i - %s %s",
            request.txn_id,
            request.destination,
            MAX_RESPONSE_SIZE,
            request.method,
            request.uri.decode("ascii"),
        )
        raise RequestSendFailed(e, can_retry=False) from e
    except ValueError as e:
        # The JSON content was invalid.
        logger.warning(
            "{%s} [%s] Failed to parse JSON response - %s %s",
            request.txn_id,
            request.destination,
            request.method,
            request.uri.decode("ascii"),
        )
        raise RequestSendFailed(e, can_retry=False) from e
    except defer.TimeoutError as e:
        logger.warning(
            "{%s} [%s] Timed out reading response - %s %s",
            request.txn_id,
            request.destination,
            request.method,
            request.uri.decode("ascii"),
        )
        raise RequestSendFailed(e, can_retry=True) from e
    except Exception as e:
        logger.warning(
            "{%s} [%s] Error reading response %s %s: %s",
            request.txn_id,
            request.destination,
            request.method,
            request.uri.decode("ascii"),
            e,
        )
        raise

    time_taken_secs = reactor.seconds() - start_ms / 1000

    logger.info(
        "{%s} [%s] Completed request: %d %s in %.2f secs - %s %s",
        request.txn_id,
        request.destination,
        response.code,
        response.phrase.decode("ascii", errors="replace"),
        time_taken_secs,
        request.method,
        request.uri.decode("ascii"),
    )
    return body


class BinaryIOWrapper:
    """A wrapper for a TextIO which converts from bytes on the fly."""

    def __init__(self, file: typing.TextIO, encoding="utf-8", errors="strict"):
        self.decoder = codecs.getincrementaldecoder(encoding)(errors)
        self.file = file

    def write(self, b: Union[bytes, bytearray]) -> int:
        self.file.write(self.decoder.decode(b))
        return len(b)


class MatrixFederationHttpClient:
    """HTTP client used to talk to other homeservers over the federation
    protocol. Send client certificates and signs requests.

    Attributes:
        agent (twisted.web.client.Agent): The twisted Agent used to send the
            requests.
    """

    def __init__(self, hs, tls_client_options_factory):
        self.hs = hs
        self.signing_key = hs.signing_key
        self.server_name = hs.hostname

        # We need to use a DNS resolver which filters out blacklisted IP
        # addresses, to prevent DNS rebinding.
        self.reactor = BlacklistingReactorWrapper(
            hs.get_reactor(), None, hs.config.federation_ip_range_blacklist
        )  # type: ISynapseReactor

        user_agent = hs.version_string
        if hs.config.user_agent_suffix:
            user_agent = "%s %s" % (user_agent, hs.config.user_agent_suffix)
        user_agent = user_agent.encode("ascii")

        federation_agent = MatrixFederationAgent(
            self.reactor,
            tls_client_options_factory,
            user_agent,
            hs.config.federation_ip_range_blacklist,
        )

        # Use a BlacklistingAgentWrapper to prevent circumventing the IP
        # blacklist via IP literals in server names
        self.agent = BlacklistingAgentWrapper(
            federation_agent,
            ip_blacklist=hs.config.federation_ip_range_blacklist,
        )

        self.clock = hs.get_clock()
        self._store = hs.get_datastore()
        self.version_string_bytes = hs.version_string.encode("ascii")
        self.default_timeout = 60

        def schedule(x):
            self.reactor.callLater(_EPSILON, x)

        self._cooperator = Cooperator(scheduler=schedule)

    async def _send_request_with_optional_trailing_slash(
        self,
        request: MatrixFederationRequest,
        try_trailing_slash_on_400: bool = False,
        **send_request_args,
    ) -> IResponse:
        """Wrapper for _send_request which can optionally retry the request
        upon receiving a combination of a 400 HTTP response code and a
        'M_UNRECOGNIZED' errcode. This is a workaround for Synapse <= v0.99.3
        due to #3622.

        Args:
            request: details of request to be sent
            try_trailing_slash_on_400: Whether on receiving a 400
                'M_UNRECOGNIZED' from the server to retry the request with a
                trailing slash appended to the request path.
            send_request_args: A dictionary of arguments to pass to `_send_request()`.

        Raises:
            HttpResponseException: If we get an HTTP response code >= 300
                (except 429).

        Returns:
            Parsed JSON response body.
        """
        try:
            response = await self._send_request(request, **send_request_args)
        except HttpResponseException as e:
            # Received an HTTP error > 300. Check if it meets the requirements
            # to retry with a trailing slash
            if not try_trailing_slash_on_400:
                raise

            if e.code != 400 or e.to_synapse_error().errcode != "M_UNRECOGNIZED":
                raise

            # Retry with a trailing slash if we received a 400 with
            # 'M_UNRECOGNIZED' which some endpoints can return when omitting a
            # trailing slash on Synapse <= v0.99.3.
            logger.info("Retrying request with trailing slash")

            # Request is frozen so we create a new instance
            request = attr.evolve(request, path=request.path + "/")

            response = await self._send_request(request, **send_request_args)

        return response

    async def _send_request(
        self,
        request: MatrixFederationRequest,
        retry_on_dns_fail: bool = True,
        timeout: Optional[int] = None,
        long_retries: bool = False,
        ignore_backoff: bool = False,
        backoff_on_404: bool = False,
    ) -> IResponse:
        """
        Sends a request to the given server.

        Args:
            request: details of request to be sent

            retry_on_dns_fail: true if the request should be retied on DNS failures

            timeout: number of milliseconds to wait for the response headers
                (including connecting to the server), *for each attempt*.
                60s by default.

            long_retries: whether to use the long retry algorithm.

                The regular retry algorithm makes 4 attempts, with intervals
                [0.5s, 1s, 2s].

                The long retry algorithm makes 11 attempts, with intervals
                [4s, 16s, 60s, 60s, ...]

                Both algorithms add -20%/+40% jitter to the retry intervals.

                Note that the above intervals are *in addition* to the time spent
                waiting for the request to complete (up to `timeout` ms).

                NB: the long retry algorithm takes over 20 minutes to complete, with
                a default timeout of 60s!

            ignore_backoff: true to ignore the historical backoff data
                and try the request anyway.

            backoff_on_404: Back off if we get a 404

        Returns:
            Resolves with the HTTP response object on success.

        Raises:
            HttpResponseException: If we get an HTTP response code >= 300
                (except 429).
            NotRetryingDestination: If we are not yet ready to retry this
                server.
            FederationDeniedError: If this destination  is not on our
                federation whitelist
            RequestSendFailed: If there were problems connecting to the
                remote, due to e.g. DNS failures, connection timeouts etc.
        """
        if timeout:
            _sec_timeout = timeout / 1000
        else:
            _sec_timeout = self.default_timeout

        if (
            self.hs.config.federation_domain_whitelist is not None
            and request.destination not in self.hs.config.federation_domain_whitelist
        ):
            raise FederationDeniedError(request.destination)

        limiter = await synapse.util.retryutils.get_retry_limiter(
            request.destination,
            self.clock,
            self._store,
            backoff_on_404=backoff_on_404,
            ignore_backoff=ignore_backoff,
        )

        method_bytes = request.method.encode("ascii")
        destination_bytes = request.destination.encode("ascii")
        path_bytes = request.path.encode("ascii")
        if request.query:
            query_bytes = encode_query_args(request.query)
        else:
            query_bytes = b""

        scope = start_active_span(
            "outgoing-federation-request",
            tags={
                tags.SPAN_KIND: tags.SPAN_KIND_RPC_CLIENT,
                tags.PEER_ADDRESS: request.destination,
                tags.HTTP_METHOD: request.method,
                tags.HTTP_URL: request.path,
            },
            finish_on_close=True,
        )

        # Inject the span into the headers
        headers_dict = {}  # type: Dict[bytes, List[bytes]]
        inject_active_span_byte_dict(headers_dict, request.destination)

        headers_dict[b"User-Agent"] = [self.version_string_bytes]

        with limiter, scope:
            # XXX: Would be much nicer to retry only at the transaction-layer
            # (once we have reliable transactions in place)
            if long_retries:
                retries_left = MAX_LONG_RETRIES
            else:
                retries_left = MAX_SHORT_RETRIES

            url_bytes = request.uri
            url_str = url_bytes.decode("ascii")

            url_to_sign_bytes = urllib.parse.urlunparse(
                (b"", b"", path_bytes, None, query_bytes, b"")
            )

            while True:
                try:
                    json = request.get_json()
                    if json:
                        headers_dict[b"Content-Type"] = [b"application/json"]
                        auth_headers = self.build_auth_headers(
                            destination_bytes, method_bytes, url_to_sign_bytes, json
                        )
                        data = encode_canonical_json(json)
                        producer = QuieterFileBodyProducer(
                            BytesIO(data), cooperator=self._cooperator
                        )  # type: Optional[IBodyProducer]
                    else:
                        producer = None
                        auth_headers = self.build_auth_headers(
                            destination_bytes, method_bytes, url_to_sign_bytes
                        )

                    headers_dict[b"Authorization"] = auth_headers

                    logger.debug(
                        "{%s} [%s] Sending request: %s %s; timeout %fs",
                        request.txn_id,
                        request.destination,
                        request.method,
                        url_str,
                        _sec_timeout,
                    )

                    outgoing_requests_counter.labels(request.method).inc()

                    try:
                        with Measure(self.clock, "outbound_request"):
                            # we don't want all the fancy cookie and redirect handling
                            # that treq.request gives: just use the raw Agent.
                            request_deferred = self.agent.request(
                                method_bytes,
                                url_bytes,
                                headers=Headers(headers_dict),
                                bodyProducer=producer,
                            )

                            request_deferred = timeout_deferred(
                                request_deferred,
                                timeout=_sec_timeout,
                                reactor=self.reactor,
                            )

                            response = await request_deferred
                    except DNSLookupError as e:
                        raise RequestSendFailed(e, can_retry=retry_on_dns_fail) from e
                    except Exception as e:
                        raise RequestSendFailed(e, can_retry=True) from e

                    incoming_responses_counter.labels(
                        request.method, response.code
                    ).inc()

                    set_tag(tags.HTTP_STATUS_CODE, response.code)
                    response_phrase = response.phrase.decode("ascii", errors="replace")

                    if 200 <= response.code < 300:
                        logger.debug(
                            "{%s} [%s] Got response headers: %d %s",
                            request.txn_id,
                            request.destination,
                            response.code,
                            response_phrase,
                        )
                        pass
                    else:
                        logger.info(
                            "{%s} [%s] Got response headers: %d %s",
                            request.txn_id,
                            request.destination,
                            response.code,
                            response_phrase,
                        )
                        # :'(
                        # Update transactions table?
                        d = treq.content(response)
                        d = timeout_deferred(
                            d, timeout=_sec_timeout, reactor=self.reactor
                        )

                        try:
                            body = await make_deferred_yieldable(d)
                        except Exception as e:
                            # Eh, we're already going to raise an exception so lets
                            # ignore if this fails.
                            logger.warning(
                                "{%s} [%s] Failed to get error response: %s %s: %s",
                                request.txn_id,
                                request.destination,
                                request.method,
                                url_str,
                                _flatten_response_never_received(e),
                            )
                            body = None

                        exc = HttpResponseException(
                            response.code, response_phrase, body
                        )

                        # Retry if the error is a 5xx or a 429 (Too Many
                        # Requests), otherwise just raise a standard
                        # `HttpResponseException`
                        if 500 <= response.code < 600 or response.code == 429:
                            raise RequestSendFailed(exc, can_retry=True) from exc
                        else:
                            raise exc

                    break
                except RequestSendFailed as e:
                    logger.info(
                        "{%s} [%s] Request failed: %s %s: %s",
                        request.txn_id,
                        request.destination,
                        request.method,
                        url_str,
                        _flatten_response_never_received(e.inner_exception),
                    )

                    if not e.can_retry:
                        raise

                    if retries_left and not timeout:
                        if long_retries:
                            delay = 4 ** (MAX_LONG_RETRIES + 1 - retries_left)
                            delay = min(delay, 60)
                            delay *= random.uniform(0.8, 1.4)
                        else:
                            delay = 0.5 * 2 ** (MAX_SHORT_RETRIES - retries_left)
                            delay = min(delay, 2)
                            delay *= random.uniform(0.8, 1.4)

                        logger.debug(
                            "{%s} [%s] Waiting %ss before re-sending...",
                            request.txn_id,
                            request.destination,
                            delay,
                        )

                        await self.clock.sleep(delay)
                        retries_left -= 1
                    else:
                        raise

                except Exception as e:
                    logger.warning(
                        "{%s} [%s] Request failed: %s %s: %s",
                        request.txn_id,
                        request.destination,
                        request.method,
                        url_str,
                        _flatten_response_never_received(e),
                    )
                    raise
        return response

    def build_auth_headers(
        self,
        destination: Optional[bytes],
        method: bytes,
        url_bytes: bytes,
        content: Optional[JsonDict] = None,
        destination_is: Optional[bytes] = None,
    ) -> List[bytes]:
        """
        Builds the Authorization headers for a federation request
        Args:
            destination: The destination homeserver of the request.
                May be None if the destination is an identity server, in which case
                destination_is must be non-None.
            method: The HTTP method of the request
            url_bytes: The URI path of the request
            content: The body of the request
            destination_is: As 'destination', but if the destination is an
                identity server

        Returns:
            A list of headers to be added as "Authorization:" headers
        """
        request = {
            "method": method.decode("ascii"),
            "uri": url_bytes.decode("ascii"),
            "origin": self.server_name,
        }

        if destination is not None:
            request["destination"] = destination.decode("ascii")

        if destination_is is not None:
            request["destination_is"] = destination_is.decode("ascii")

        if content is not None:
            request["content"] = content

        request = sign_json(request, self.server_name, self.signing_key)

        auth_headers = []

        for key, sig in request["signatures"][self.server_name].items():
            auth_headers.append(
                (
                    'X-Matrix origin=%s,key="%s",sig="%s"'
                    % (self.server_name, key, sig)
                ).encode("ascii")
            )
        return auth_headers

    async def put_json(
        self,
        destination: str,
        path: str,
        args: Optional[QueryArgs] = None,
        data: Optional[JsonDict] = None,
        json_data_callback: Optional[Callable[[], JsonDict]] = None,
        long_retries: bool = False,
        timeout: Optional[int] = None,
        ignore_backoff: bool = False,
        backoff_on_404: bool = False,
        try_trailing_slash_on_400: bool = False,
    ) -> Union[JsonDict, list]:
        """Sends the specified json data using PUT

        Args:
            destination: The remote server to send the HTTP request to.
            path: The HTTP path.
            args: query params
            data: A dict containing the data that will be used as
                the request body. This will be encoded as JSON.
            json_data_callback: A callable returning the dict to
                use as the request body.

            long_retries: whether to use the long retry algorithm. See
                docs on _send_request for details.

            timeout: number of milliseconds to wait for the response.
                self._default_timeout (60s) by default.

                Note that we may make several attempts to send the request; this
                timeout applies to the time spent waiting for response headers for
                *each* attempt (including connection time) as well as the time spent
                reading the response body after a 200 response.

            ignore_backoff: true to ignore the historical backoff data
                and try the request anyway.
            backoff_on_404: True if we should count a 404 response as
                a failure of the server (and should therefore back off future
                requests).
            try_trailing_slash_on_400: True if on a 400 M_UNRECOGNIZED
                response we should try appending a trailing slash to the end
                of the request. Workaround for #3622 in Synapse <= v0.99.3. This
                will be attempted before backing off if backing off has been
                enabled.

        Returns:
            Succeeds when we get a 2xx HTTP response. The
            result will be the decoded JSON body.

        Raises:
            HttpResponseException: If we get an HTTP response code >= 300
                (except 429).
            NotRetryingDestination: If we are not yet ready to retry this
                server.
            FederationDeniedError: If this destination  is not on our
                federation whitelist
            RequestSendFailed: If there were problems connecting to the
                remote, due to e.g. DNS failures, connection timeouts etc.
        """
        request = MatrixFederationRequest(
            method="PUT",
            destination=destination,
            path=path,
            query=args,
            json_callback=json_data_callback,
            json=data,
        )

        start_ms = self.clock.time_msec()

        response = await self._send_request_with_optional_trailing_slash(
            request,
            try_trailing_slash_on_400,
            backoff_on_404=backoff_on_404,
            ignore_backoff=ignore_backoff,
            long_retries=long_retries,
            timeout=timeout,
        )

        if timeout is not None:
            _sec_timeout = timeout / 1000
        else:
            _sec_timeout = self.default_timeout

        body = await _handle_json_response(
            self.reactor, _sec_timeout, request, response, start_ms
        )

        return body

    async def post_json(
        self,
        destination: str,
        path: str,
        data: Optional[JsonDict] = None,
        long_retries: bool = False,
        timeout: Optional[int] = None,
        ignore_backoff: bool = False,
        args: Optional[QueryArgs] = None,
    ) -> Union[JsonDict, list]:
        """Sends the specified json data using POST

        Args:
            destination: The remote server to send the HTTP request to.

            path: The HTTP path.

            data: A dict containing the data that will be used as
                the request body. This will be encoded as JSON.

            long_retries: whether to use the long retry algorithm. See
                docs on _send_request for details.

            timeout: number of milliseconds to wait for the response.
                self._default_timeout (60s) by default.

                Note that we may make several attempts to send the request; this
                timeout applies to the time spent waiting for response headers for
                *each* attempt (including connection time) as well as the time spent
                reading the response body after a 200 response.

            ignore_backoff: true to ignore the historical backoff data and
                try the request anyway.

            args: query params
        Returns:
            dict|list: Succeeds when we get a 2xx HTTP response. The
            result will be the decoded JSON body.

        Raises:
            HttpResponseException: If we get an HTTP response code >= 300
                (except 429).
            NotRetryingDestination: If we are not yet ready to retry this
                server.
            FederationDeniedError: If this destination  is not on our
                federation whitelist
            RequestSendFailed: If there were problems connecting to the
                remote, due to e.g. DNS failures, connection timeouts etc.
        """

        request = MatrixFederationRequest(
            method="POST", destination=destination, path=path, query=args, json=data
        )

        start_ms = self.clock.time_msec()

        response = await self._send_request(
            request,
            long_retries=long_retries,
            timeout=timeout,
            ignore_backoff=ignore_backoff,
        )

        if timeout:
            _sec_timeout = timeout / 1000
        else:
            _sec_timeout = self.default_timeout

        body = await _handle_json_response(
            self.reactor,
            _sec_timeout,
            request,
            response,
            start_ms,
        )
        return body

    async def get_json(
        self,
        destination: str,
        path: str,
        args: Optional[QueryArgs] = None,
        retry_on_dns_fail: bool = True,
        timeout: Optional[int] = None,
        ignore_backoff: bool = False,
        try_trailing_slash_on_400: bool = False,
    ) -> Union[JsonDict, list]:
        """GETs some json from the given host homeserver and path

        Args:
            destination: The remote server to send the HTTP request to.

            path: The HTTP path.

            args: A dictionary used to create query strings, defaults to
                None.

            timeout: number of milliseconds to wait for the response.
                self._default_timeout (60s) by default.

                Note that we may make several attempts to send the request; this
                timeout applies to the time spent waiting for response headers for
                *each* attempt (including connection time) as well as the time spent
                reading the response body after a 200 response.

            ignore_backoff: true to ignore the historical backoff data
                and try the request anyway.

            try_trailing_slash_on_400: True if on a 400 M_UNRECOGNIZED
                response we should try appending a trailing slash to the end of
                the request. Workaround for #3622 in Synapse <= v0.99.3.
        Returns:
            Succeeds when we get a 2xx HTTP response. The
            result will be the decoded JSON body.

        Raises:
            HttpResponseException: If we get an HTTP response code >= 300
                (except 429).
            NotRetryingDestination: If we are not yet ready to retry this
                server.
            FederationDeniedError: If this destination  is not on our
                federation whitelist
            RequestSendFailed: If there were problems connecting to the
                remote, due to e.g. DNS failures, connection timeouts etc.
        """
        request = MatrixFederationRequest(
            method="GET", destination=destination, path=path, query=args
        )

        start_ms = self.clock.time_msec()

        response = await self._send_request_with_optional_trailing_slash(
            request,
            try_trailing_slash_on_400,
            backoff_on_404=False,
            ignore_backoff=ignore_backoff,
            retry_on_dns_fail=retry_on_dns_fail,
            timeout=timeout,
        )

        if timeout is not None:
            _sec_timeout = timeout / 1000
        else:
            _sec_timeout = self.default_timeout

        body = await _handle_json_response(
            self.reactor, _sec_timeout, request, response, start_ms
        )

        return body

    async def delete_json(
        self,
        destination: str,
        path: str,
        long_retries: bool = False,
        timeout: Optional[int] = None,
        ignore_backoff: bool = False,
        args: Optional[QueryArgs] = None,
    ) -> Union[JsonDict, list]:
        """Send a DELETE request to the remote expecting some json response

        Args:
            destination: The remote server to send the HTTP request to.
            path: The HTTP path.

            long_retries: whether to use the long retry algorithm. See
                docs on _send_request for details.

            timeout: number of milliseconds to wait for the response.
                self._default_timeout (60s) by default.

                Note that we may make several attempts to send the request; this
                timeout applies to the time spent waiting for response headers for
                *each* attempt (including connection time) as well as the time spent
                reading the response body after a 200 response.

            ignore_backoff: true to ignore the historical backoff data and
                try the request anyway.

            args: query params
        Returns:
            Succeeds when we get a 2xx HTTP response. The
            result will be the decoded JSON body.

        Raises:
            HttpResponseException: If we get an HTTP response code >= 300
                (except 429).
            NotRetryingDestination: If we are not yet ready to retry this
                server.
            FederationDeniedError: If this destination  is not on our
                federation whitelist
            RequestSendFailed: If there were problems connecting to the
                remote, due to e.g. DNS failures, connection timeouts etc.
        """
        request = MatrixFederationRequest(
            method="DELETE", destination=destination, path=path, query=args
        )

        start_ms = self.clock.time_msec()

        response = await self._send_request(
            request,
            long_retries=long_retries,
            timeout=timeout,
            ignore_backoff=ignore_backoff,
        )

        if timeout is not None:
            _sec_timeout = timeout / 1000
        else:
            _sec_timeout = self.default_timeout

        body = await _handle_json_response(
            self.reactor, _sec_timeout, request, response, start_ms
        )
        return body

    async def get_file(
        self,
        destination: str,
        path: str,
        output_stream,
        args: Optional[QueryArgs] = None,
        retry_on_dns_fail: bool = True,
        max_size: Optional[int] = None,
        ignore_backoff: bool = False,
    ) -> Tuple[int, Dict[bytes, List[bytes]]]:
        """GETs a file from a given homeserver
        Args:
            destination: The remote server to send the HTTP request to.
            path: The HTTP path to GET.
            output_stream: File to write the response body to.
            args: Optional dictionary used to create the query string.
            ignore_backoff: true to ignore the historical backoff data
                and try the request anyway.

        Returns:
            Resolves with an (int,dict) tuple of
            the file length and a dict of the response headers.

        Raises:
            HttpResponseException: If we get an HTTP response code >= 300
                (except 429).
            NotRetryingDestination: If we are not yet ready to retry this
                server.
            FederationDeniedError: If this destination  is not on our
                federation whitelist
            RequestSendFailed: If there were problems connecting to the
                remote, due to e.g. DNS failures, connection timeouts etc.
        """
        request = MatrixFederationRequest(
            method="GET", destination=destination, path=path, query=args
        )

        response = await self._send_request(
            request, retry_on_dns_fail=retry_on_dns_fail, ignore_backoff=ignore_backoff
        )

        headers = dict(response.headers.getAllRawHeaders())

        try:
            d = read_body_with_max_size(response, output_stream, max_size)
            d.addTimeout(self.default_timeout, self.reactor)
            length = await make_deferred_yieldable(d)
        except BodyExceededMaxSize:
            msg = "Requested file is too large > %r bytes" % (max_size,)
            logger.warning(
                "{%s} [%s] %s",
                request.txn_id,
                request.destination,
                msg,
            )
            raise SynapseError(502, msg, Codes.TOO_LARGE)
        except Exception as e:
            logger.warning(
                "{%s} [%s] Error reading response: %s",
                request.txn_id,
                request.destination,
                e,
            )
            raise
        logger.info(
            "{%s} [%s] Completed: %d %s [%d bytes] %s %s",
            request.txn_id,
            request.destination,
            response.code,
            response.phrase.decode("ascii", errors="replace"),
            length,
            request.method,
            request.uri.decode("ascii"),
        )
        return (length, headers)


def _flatten_response_never_received(e):
    if hasattr(e, "reasons"):
        reasons = ", ".join(
            _flatten_response_never_received(f.value) for f in e.reasons
        )

        return "%s:[%s]" % (type(e).__name__, reasons)
    else:
        return repr(e)


def check_content_type_is_json(headers: Headers) -> None:
    """
    Check that a set of HTTP headers have a Content-Type header, and that it
    is application/json.

    Args:
        headers: headers to check

    Raises:
        RequestSendFailed: if the Content-Type header is missing or isn't JSON

    """
    content_type_headers = headers.getRawHeaders(b"Content-Type")
    if content_type_headers is None:
        raise RequestSendFailed(
            RuntimeError("No Content-Type header received from remote server"),
            can_retry=False,
        )

    c_type = content_type_headers[0].decode("ascii")  # only the first header
    val, options = cgi.parse_header(c_type)
    if val != "application/json":
        raise RequestSendFailed(
            RuntimeError(
                "Remote server sent Content-Type header of '%s', not 'application/json'"
                % c_type,
            ),
            can_retry=False,
        )<|MERGE_RESOLUTION|>--- conflicted
+++ resolved
@@ -1,9 +1,4 @@
-<<<<<<< HEAD
-# Copyright 2014-2016 OpenMarket Ltd
-# Copyright 2018 New Vector Ltd
-=======
 # Copyright 2014-2021 The Matrix.org Foundation C.I.C.
->>>>>>> fe604a02
 #
 # Licensed under the Apache License, Version 2.0 (the "License");
 # you may not use this file except in compliance with the License.
