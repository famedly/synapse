--- conflicted
+++ resolved
@@ -32,7 +32,6 @@
         # MSC2716 (importing historical messages)
         self.msc2716_enabled: bool = experimental.get("msc2716_enabled", False)
 
-<<<<<<< HEAD
         # MSC2285 (unstable private read receipts)
         self.msc2285_enabled: bool = experimental.get("msc2285_enabled", False)
 
@@ -44,8 +43,6 @@
         # This is an alternative method to achieve the same goals as MSC2697.
         self.msc3814_enabled: bool = experimental.get("msc3814_enabled", False)
 
-=======
->>>>>>> 32fc3b7b
         # MSC3244 (room version capabilities)
         self.msc3244_enabled: bool = experimental.get("msc3244_enabled", True)
 
