# -*- coding: utf-8 -*-
# Copyright 2021 The Matrix.org Foundation C.I.C.
#
# Licensed under the Apache License, Version 2.0 (the "License");
# you may not use this file except in compliance with the License.
# You may obtain a copy of the License at
#
#     http://www.apache.org/licenses/LICENSE-2.0
#
# Unless required by applicable law or agreed to in writing, software
# distributed under the License is distributed on an "AS IS" BASIS,
# WITHOUT WARRANTIES OR CONDITIONS OF ANY KIND, either express or implied.
# See the License for the specific language governing permissions and
# limitations under the License.

from synapse.api.room_versions import KNOWN_ROOM_VERSIONS, RoomVersions
from synapse.config._base import Config
from synapse.types import JsonDict


class ExperimentalConfig(Config):
    """Config section for enabling experimental features"""

    section = "experimental"

    def read_config(self, config: JsonDict, **kwargs):
        experimental = config.get("experimental_features") or {}

        # MSC2403 (room knocking)
        self.msc2403_enabled = experimental.get("msc2403_enabled", False)  # type: bool
        if self.msc2403_enabled:
            # Enable the MSC2403 unstable room version
            KNOWN_ROOM_VERSIONS.update({RoomVersions.V7.identifier: RoomVersions.V7})

        # MSC2858 (multiple SSO identity providers)
        self.msc2858_enabled = experimental.get("msc2858_enabled", False)  # type: bool
<<<<<<< HEAD

        # Spaces (MSC1772, MSC2946, etc)
        self.spaces_enabled = experimental.get("spaces_enabled", False)  # type: bool
=======
        # Spaces (MSC1772, MSC2946, etc)
        self.spaces_enabled = experimental.get("spaces_enabled", False)  # type: bool
        # MSC3026 (busy presence state)
        self.msc3026_enabled = experimental.get("msc3026_enabled", False)  # type: bool
>>>>>>> 4ecba9bd
<|MERGE_RESOLUTION|>--- conflicted
+++ resolved
@@ -34,13 +34,7 @@
 
         # MSC2858 (multiple SSO identity providers)
         self.msc2858_enabled = experimental.get("msc2858_enabled", False)  # type: bool
-<<<<<<< HEAD
-
-        # Spaces (MSC1772, MSC2946, etc)
-        self.spaces_enabled = experimental.get("spaces_enabled", False)  # type: bool
-=======
         # Spaces (MSC1772, MSC2946, etc)
         self.spaces_enabled = experimental.get("spaces_enabled", False)  # type: bool
         # MSC3026 (busy presence state)
-        self.msc3026_enabled = experimental.get("msc3026_enabled", False)  # type: bool
->>>>>>> 4ecba9bd
+        self.msc3026_enabled = experimental.get("msc3026_enabled", False)  # type: bool