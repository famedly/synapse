# -*- coding: utf-8 -*-
# Copyright 2014-2016 OpenMarket Ltd
# Copyright 2017-2018 New Vector Ltd
# Copyright 2019 The Matrix.org Foundation C.I.C.
#
# Licensed under the Apache License, Version 2.0 (the "License");
# you may not use this file except in compliance with the License.
# You may obtain a copy of the License at
#
#     http://www.apache.org/licenses/LICENSE-2.0
#
# Unless required by applicable law or agreed to in writing, software
# distributed under the License is distributed on an "AS IS" BASIS,
# WITHOUT WARRANTIES OR CONDITIONS OF ANY KIND, either express or implied.
# See the License for the specific language governing permissions and
# limitations under the License.

import argparse
import errno
import os
from collections import OrderedDict
from hashlib import sha256
from io import open as io_open
from textwrap import dedent
from typing import Any, Iterable, List, MutableMapping, Optional

import attr
import jinja2
import pkg_resources
import yaml

from synapse.util.templates import _create_mxc_to_http_filter, _format_ts_filter


class ConfigError(Exception):
    """Represents a problem parsing the configuration

    Args:
        msg:  A textual description of the error.
        path: Where appropriate, an indication of where in the configuration
           the problem lies.
    """

    def __init__(self, msg: str, path: Optional[Iterable[str]] = None):
        self.msg = msg
        self.path = path


# We split these messages out to allow packages to override with package
# specific instructions.
MISSING_REPORT_STATS_CONFIG_INSTRUCTIONS = """\
Please opt in or out of reporting anonymized homeserver usage statistics, by
setting the `report_stats` key in your config file to either True or False.
"""

MISSING_REPORT_STATS_SPIEL = """\
We would really appreciate it if you could help our project out by reporting
anonymized usage statistics from your homeserver. Only very basic aggregate
data (e.g. number of users) will be reported, but it helps us to track the
growth of the Matrix community, and helps us to make Matrix a success, as well
as to convince other networks that they should peer with us.

Thank you.
"""

MISSING_SERVER_NAME = """\
Missing mandatory `server_name` config option.
"""


CONFIG_FILE_HEADER = """\
# Configuration file for Synapse.
#
# This is a YAML file: see [1] for a quick introduction. Note in particular
# that *indentation is important*: all the elements of a list or dictionary
# should have the same indentation.
#
# [1] https://docs.ansible.com/ansible/latest/reference_appendices/YAMLSyntax.html

"""


def path_exists(file_path):
    """Check if a file exists

    Unlike os.path.exists, this throws an exception if there is an error
    checking if the file exists (for example, if there is a perms error on
    the parent dir).

    Returns:
        bool: True if the file exists; False if not.
    """
    try:
        os.stat(file_path)
        return True
    except OSError as e:
        if e.errno != errno.ENOENT:
            raise e
        return False


class Config:
    """
    A configuration section, containing configuration keys and values.

    Attributes:
        section (str): The section title of this config object, such as
            "tls" or "logger". This is used to refer to it on the root
            logger (for example, `config.tls.some_option`). Must be
            defined in subclasses.
    """

    section = None

    def __init__(self, root_config=None):
        self.root = root_config

        # Get the path to the default Synapse template directory
        self.default_template_dir = pkg_resources.resource_filename(
            "synapse", "res/templates"
        )

    def __getattr__(self, item: str) -> Any:
        """
        Try and fetch a configuration option that does not exist on this class.

        This is so that existing configs that rely on `self.value`, where value
        is actually from a different config section, continue to work.
        """
        if item in ["generate_config_section", "read_config"]:
            raise AttributeError(item)

        if self.root is None:
            raise AttributeError(item)
        else:
            return self.root._get_unclassed_config(self.section, item)

    @staticmethod
    def parse_size(value):
        if isinstance(value, int):
            return value
        sizes = {"K": 1024, "M": 1024 * 1024}
        size = 1
        suffix = value[-1]
        if suffix in sizes:
            value = value[:-1]
            size = sizes[suffix]
        return int(value) * size

    @staticmethod
    def parse_duration(value):
        if isinstance(value, int):
            return value
        second = 1000
        minute = 60 * second
        hour = 60 * minute
        day = 24 * hour
        week = 7 * day
        year = 365 * day
        sizes = {"s": second, "m": minute, "h": hour, "d": day, "w": week, "y": year}
        size = 1
        suffix = value[-1]
        if suffix in sizes:
            value = value[:-1]
            size = sizes[suffix]
        return int(value) * size

    @staticmethod
    def abspath(file_path):
        return os.path.abspath(file_path) if file_path else file_path

    @classmethod
    def path_exists(cls, file_path):
        return path_exists(file_path)

    @classmethod
    def check_file(cls, file_path, config_name):
        if file_path is None:
            raise ConfigError("Missing config for %s." % (config_name,))
        try:
            os.stat(file_path)
        except OSError as e:
            raise ConfigError(
                "Error accessing file '%s' (config for %s): %s"
                % (file_path, config_name, e.strerror)
            )
        return cls.abspath(file_path)

    @classmethod
    def ensure_directory(cls, dir_path):
        dir_path = cls.abspath(dir_path)
        try:
            os.makedirs(dir_path)
        except OSError as e:
            if e.errno != errno.EEXIST:
                raise
        if not os.path.isdir(dir_path):
            raise ConfigError("%s is not a directory" % (dir_path,))
        return dir_path

    @classmethod
    def read_file(cls, file_path, config_name):
        cls.check_file(file_path, config_name)
        with io_open(file_path, encoding="utf-8") as file_stream:
            return file_stream.read()

    def read_template(self, filename: str) -> jinja2.Template:
        """Load a template file from disk.

        This function will attempt to load the given template from the default Synapse
        template directory.

        Files read are treated as Jinja templates. The templates is not rendered yet
        and has autoescape enabled.

        Args:
            filename: A template filename to read.

        Raises:
            ConfigError: if the file's path is incorrect or otherwise cannot be read.

        Returns:
            A jinja2 template.
        """
        return self.read_templates([filename])[0]

    def read_templates(
        self, filenames: List[str], custom_template_directory: Optional[str] = None,
    ) -> List[jinja2.Template]:
        """Load a list of template files from disk using the given variables.

        This function will attempt to load the given templates from the default Synapse
        template directory. If `custom_template_directory` is supplied, that directory
        is tried first.

        Files read are treated as Jinja templates. The templates are not rendered yet
        and have autoescape enabled.

        Args:
            filenames: A list of template filenames to read.

            custom_template_directory: A directory to try to look for the templates
                before using the default Synapse template directory instead.

        Raises:
            ConfigError: if the file's path is incorrect or otherwise cannot be read.

        Returns:
            A list of jinja2 templates.
        """
        search_directories = [self.default_template_dir]

        # The loader will first look in the custom template directory (if specified) for the
        # given filename. If it doesn't find it, it will use the default template dir instead
        if custom_template_directory:
            # Check that the given template directory exists
            if not self.path_exists(custom_template_directory):
                raise ConfigError(
                    "Configured template directory does not exist: %s"
                    % (custom_template_directory,)
                )

            # Search the custom template directory as well
            search_directories.insert(0, custom_template_directory)

        # TODO: switch to synapse.util.templates.build_jinja_env
        loader = jinja2.FileSystemLoader(search_directories)
        env = jinja2.Environment(loader=loader, autoescape=jinja2.select_autoescape(),)

        # Update the environment with our custom filters
        env.filters.update(
            {
                "format_ts": _format_ts_filter,
                "mxc_to_http": _create_mxc_to_http_filter(self.public_baseurl),
            }
        )

        # Load the templates
        return [env.get_template(filename) for filename in filenames]
<<<<<<< HEAD


def _format_ts_filter(value: int, format: str):
    return time.strftime(format, time.localtime(value / 1000))


def _create_mxc_to_http_filter(public_baseurl: str) -> Callable:
    """Create and return a jinja2 filter that converts MXC urls to HTTP

    Args:
        public_baseurl: The public, accessible base URL of the homeserver
    """

    def mxc_to_http_filter(value, width, height, resize_method="crop"):
        if value[0:6] != "mxc://":
            return ""

        server_and_media_id = value[6:]
        fragment = None
        if "#" in server_and_media_id:
            server_and_media_id, fragment = server_and_media_id.split("#", 1)
            fragment = "#" + fragment

        params = {"width": width, "height": height, "method": resize_method}
        return "%s_matrix/media/v1/thumbnail/%s?%s%s" % (
            public_baseurl,
            server_and_media_id,
            urllib.parse.urlencode(params),
            fragment or "",
        )

    return mxc_to_http_filter
=======
>>>>>>> 18ab3528


class RootConfig:
    """
    Holder of an application's configuration.

    What configuration this object holds is defined by `config_classes`, a list
    of Config classes that will be instantiated and given the contents of a
    configuration file to read. They can then be accessed on this class by their
    section name, defined in the Config or dynamically set to be the name of the
    class, lower-cased and with "Config" removed.
    """

    config_classes = []

    def __init__(self):
        self._configs = OrderedDict()

        for config_class in self.config_classes:
            if config_class.section is None:
                raise ValueError("%r requires a section name" % (config_class,))

            try:
                conf = config_class(self)
            except Exception as e:
                raise Exception("Failed making %s: %r" % (config_class.section, e))
            self._configs[config_class.section] = conf

    def __getattr__(self, item: str) -> Any:
        """
        Redirect lookups on this object either to config objects, or values on
        config objects, so that `config.tls.blah` works, as well as legacy uses
        of things like `config.server_name`. It will first look up the config
        section name, and then values on those config classes.
        """
        if item in self._configs.keys():
            return self._configs[item]

        return self._get_unclassed_config(None, item)

    def _get_unclassed_config(self, asking_section: Optional[str], item: str):
        """
        Fetch a config value from one of the instantiated config classes that
        has not been fetched directly.

        Args:
            asking_section: If this check is coming from a Config child, which
                one? This section will not be asked if it has the value.
            item: The configuration value key.

        Raises:
            AttributeError if no config classes have the config key. The body
                will contain what sections were checked.
        """
        for key, val in self._configs.items():
            if key == asking_section:
                continue

            if item in dir(val):
                return getattr(val, item)

        raise AttributeError(item, "not found in %s" % (list(self._configs.keys()),))

    def invoke_all(self, func_name: str, *args, **kwargs) -> MutableMapping[str, Any]:
        """
        Invoke a function on all instantiated config objects this RootConfig is
        configured to use.

        Args:
            func_name: Name of function to invoke
            *args
            **kwargs
        Returns:
            ordered dictionary of config section name and the result of the
            function from it.
        """
        res = OrderedDict()

        for name, config in self._configs.items():
            if hasattr(config, func_name):
                res[name] = getattr(config, func_name)(*args, **kwargs)

        return res

    @classmethod
    def invoke_all_static(cls, func_name: str, *args, **kwargs):
        """
        Invoke a static function on config objects this RootConfig is
        configured to use.

        Args:
            func_name: Name of function to invoke
            *args
            **kwargs
        Returns:
            ordered dictionary of config section name and the result of the
            function from it.
        """
        for config in cls.config_classes:
            if hasattr(config, func_name):
                getattr(config, func_name)(*args, **kwargs)

    def generate_config(
        self,
        config_dir_path,
        data_dir_path,
        server_name,
        generate_secrets=False,
        report_stats=None,
        open_private_ports=False,
        listeners=None,
        tls_certificate_path=None,
        tls_private_key_path=None,
        acme_domain=None,
    ):
        """
        Build a default configuration file

        This is used when the user explicitly asks us to generate a config file
        (eg with --generate_config).

        Args:
            config_dir_path (str): The path where the config files are kept. Used to
                create filenames for things like the log config and the signing key.

            data_dir_path (str): The path where the data files are kept. Used to create
                filenames for things like the database and media store.

            server_name (str): The server name. Used to initialise the server_name
                config param, but also used in the names of some of the config files.

            generate_secrets (bool): True if we should generate new secrets for things
                like the macaroon_secret_key. If False, these parameters will be left
                unset.

            report_stats (bool|None): Initial setting for the report_stats setting.
                If None, report_stats will be left unset.

            open_private_ports (bool): True to leave private ports (such as the non-TLS
                HTTP listener) open to the internet.

            listeners (list(dict)|None): A list of descriptions of the listeners
                synapse should start with each of which specifies a port (str), a list of
                resources (list(str)), tls (bool) and type (str). For example:
                [{
                    "port": 8448,
                    "resources": [{"names": ["federation"]}],
                    "tls": True,
                    "type": "http",
                },
                {
                    "port": 443,
                    "resources": [{"names": ["client"]}],
                    "tls": False,
                    "type": "http",
                }],


            database (str|None): The database type to configure, either `psycog2`
                or `sqlite3`.

            tls_certificate_path (str|None): The path to the tls certificate.

            tls_private_key_path (str|None): The path to the tls private key.

            acme_domain (str|None): The domain acme will try to validate. If
                specified acme will be enabled.

        Returns:
            str: the yaml config file
        """

        return CONFIG_FILE_HEADER + "\n\n".join(
            dedent(conf)
            for conf in self.invoke_all(
                "generate_config_section",
                config_dir_path=config_dir_path,
                data_dir_path=data_dir_path,
                server_name=server_name,
                generate_secrets=generate_secrets,
                report_stats=report_stats,
                open_private_ports=open_private_ports,
                listeners=listeners,
                tls_certificate_path=tls_certificate_path,
                tls_private_key_path=tls_private_key_path,
                acme_domain=acme_domain,
            ).values()
        )

    @classmethod
    def load_config(cls, description, argv):
        """Parse the commandline and config files

        Doesn't support config-file-generation: used by the worker apps.

        Returns: Config object.
        """
        config_parser = argparse.ArgumentParser(description=description)
        cls.add_arguments_to_parser(config_parser)
        obj, _ = cls.load_config_with_parser(config_parser, argv)

        return obj

    @classmethod
    def add_arguments_to_parser(cls, config_parser):
        """Adds all the config flags to an ArgumentParser.

        Doesn't support config-file-generation: used by the worker apps.

        Used for workers where we want to add extra flags/subcommands.

        Args:
            config_parser (ArgumentParser): App description
        """

        config_parser.add_argument(
            "-c",
            "--config-path",
            action="append",
            metavar="CONFIG_FILE",
            help="Specify config file. Can be given multiple times and"
            " may specify directories containing *.yaml files.",
        )

        config_parser.add_argument(
            "--keys-directory",
            metavar="DIRECTORY",
            help="Where files such as certs and signing keys are stored when"
            " their location is not given explicitly in the config."
            " Defaults to the directory containing the last config file",
        )

        cls.invoke_all_static("add_arguments", config_parser)

    @classmethod
    def load_config_with_parser(cls, parser, argv):
        """Parse the commandline and config files with the given parser

        Doesn't support config-file-generation: used by the worker apps.

        Used for workers where we want to add extra flags/subcommands.

        Args:
            parser (ArgumentParser)
            argv (list[str])

        Returns:
            tuple[HomeServerConfig, argparse.Namespace]: Returns the parsed
            config object and the parsed argparse.Namespace object from
            `parser.parse_args(..)`
        """

        obj = cls()

        config_args = parser.parse_args(argv)

        config_files = find_config_files(search_paths=config_args.config_path)

        if not config_files:
            parser.error("Must supply a config file.")

        if config_args.keys_directory:
            config_dir_path = config_args.keys_directory
        else:
            config_dir_path = os.path.dirname(config_files[-1])
        config_dir_path = os.path.abspath(config_dir_path)
        data_dir_path = os.getcwd()

        config_dict = read_config_files(config_files)
        obj.parse_config_dict(
            config_dict, config_dir_path=config_dir_path, data_dir_path=data_dir_path
        )

        obj.invoke_all("read_arguments", config_args)

        return obj, config_args

    @classmethod
    def load_or_generate_config(cls, description, argv):
        """Parse the commandline and config files

        Supports generation of config files, so is used for the main homeserver app.

        Returns: Config object, or None if --generate-config or --generate-keys was set
        """
        parser = argparse.ArgumentParser(description=description)
        parser.add_argument(
            "-c",
            "--config-path",
            action="append",
            metavar="CONFIG_FILE",
            help="Specify config file. Can be given multiple times and"
            " may specify directories containing *.yaml files.",
        )

        generate_group = parser.add_argument_group("Config generation")
        generate_group.add_argument(
            "--generate-config",
            action="store_true",
            help="Generate a config file, then exit.",
        )
        generate_group.add_argument(
            "--generate-missing-configs",
            "--generate-keys",
            action="store_true",
            help="Generate any missing additional config files, then exit.",
        )
        generate_group.add_argument(
            "-H", "--server-name", help="The server name to generate a config file for."
        )
        generate_group.add_argument(
            "--report-stats",
            action="store",
            help="Whether the generated config reports anonymized usage statistics.",
            choices=["yes", "no"],
        )
        generate_group.add_argument(
            "--config-directory",
            "--keys-directory",
            metavar="DIRECTORY",
            help=(
                "Specify where additional config files such as signing keys and log"
                " config should be stored. Defaults to the same directory as the last"
                " config file."
            ),
        )
        generate_group.add_argument(
            "--data-directory",
            metavar="DIRECTORY",
            help=(
                "Specify where data such as the media store and database file should be"
                " stored. Defaults to the current working directory."
            ),
        )
        generate_group.add_argument(
            "--open-private-ports",
            action="store_true",
            help=(
                "Leave private ports (such as the non-TLS HTTP listener) open to the"
                " internet. Do not use this unless you know what you are doing."
            ),
        )

        cls.invoke_all_static("add_arguments", parser)
        config_args = parser.parse_args(argv)

        config_files = find_config_files(search_paths=config_args.config_path)

        if not config_files:
            parser.error(
                "Must supply a config file.\nA config file can be automatically"
                ' generated using "--generate-config -H SERVER_NAME'
                ' -c CONFIG-FILE"'
            )

        if config_args.config_directory:
            config_dir_path = config_args.config_directory
        else:
            config_dir_path = os.path.dirname(config_files[-1])
        config_dir_path = os.path.abspath(config_dir_path)
        data_dir_path = os.getcwd()

        generate_missing_configs = config_args.generate_missing_configs

        obj = cls()

        if config_args.generate_config:
            if config_args.report_stats is None:
                parser.error(
                    "Please specify either --report-stats=yes or --report-stats=no\n\n"
                    + MISSING_REPORT_STATS_SPIEL
                )

            (config_path,) = config_files
            if not path_exists(config_path):
                print("Generating config file %s" % (config_path,))

                if config_args.data_directory:
                    data_dir_path = config_args.data_directory
                else:
                    data_dir_path = os.getcwd()
                data_dir_path = os.path.abspath(data_dir_path)

                server_name = config_args.server_name
                if not server_name:
                    raise ConfigError(
                        "Must specify a server_name to a generate config for."
                        " Pass -H server.name."
                    )

                config_str = obj.generate_config(
                    config_dir_path=config_dir_path,
                    data_dir_path=data_dir_path,
                    server_name=server_name,
                    report_stats=(config_args.report_stats == "yes"),
                    generate_secrets=True,
                    open_private_ports=config_args.open_private_ports,
                )

                if not path_exists(config_dir_path):
                    os.makedirs(config_dir_path)
                with open(config_path, "w") as config_file:
                    config_file.write(config_str)
                    config_file.write("\n\n# vim:ft=yaml")

                config_dict = yaml.safe_load(config_str)
                obj.generate_missing_files(config_dict, config_dir_path)

                print(
                    (
                        "A config file has been generated in %r for server name"
                        " %r. Please review this file and customise it"
                        " to your needs."
                    )
                    % (config_path, server_name)
                )
                return
            else:
                print(
                    (
                        "Config file %r already exists. Generating any missing config"
                        " files."
                    )
                    % (config_path,)
                )
                generate_missing_configs = True

        config_dict = read_config_files(config_files)
        if generate_missing_configs:
            obj.generate_missing_files(config_dict, config_dir_path)
            return None

        obj.parse_config_dict(
            config_dict, config_dir_path=config_dir_path, data_dir_path=data_dir_path
        )
        obj.invoke_all("read_arguments", config_args)

        return obj

    def parse_config_dict(self, config_dict, config_dir_path=None, data_dir_path=None):
        """Read the information from the config dict into this Config object.

        Args:
            config_dict (dict): Configuration data, as read from the yaml

            config_dir_path (str): The path where the config files are kept. Used to
                create filenames for things like the log config and the signing key.

            data_dir_path (str): The path where the data files are kept. Used to create
                filenames for things like the database and media store.
        """
        self.invoke_all(
            "read_config",
            config_dict,
            config_dir_path=config_dir_path,
            data_dir_path=data_dir_path,
        )

    def generate_missing_files(self, config_dict, config_dir_path):
        self.invoke_all("generate_files", config_dict, config_dir_path)


def read_config_files(config_files):
    """Read the config files into a dict

    Args:
        config_files (iterable[str]): A list of the config files to read

    Returns: dict
    """
    specified_config = {}
    for config_file in config_files:
        with open(config_file) as file_stream:
            yaml_config = yaml.safe_load(file_stream)

        if not isinstance(yaml_config, dict):
            err = "File %r is empty or doesn't parse into a key-value map. IGNORING."
            print(err % (config_file,))
            continue

        specified_config.update(yaml_config)

    if "server_name" not in specified_config:
        raise ConfigError(MISSING_SERVER_NAME)

    if "report_stats" not in specified_config:
        raise ConfigError(
            MISSING_REPORT_STATS_CONFIG_INSTRUCTIONS + "\n" + MISSING_REPORT_STATS_SPIEL
        )
    return specified_config


def find_config_files(search_paths):
    """Finds config files using a list of search paths. If a path is a file
    then that file path is added to the list. If a search path is a directory
    then all the "*.yaml" files in that directory are added to the list in
    sorted order.

    Args:
        search_paths(list(str)): A list of paths to search.

    Returns:
        list(str): A list of file paths.
    """

    config_files = []
    if search_paths:
        for config_path in search_paths:
            if os.path.isdir(config_path):
                # We accept specifying directories as config paths, we search
                # inside that directory for all files matching *.yaml, and then
                # we apply them in *sorted* order.
                files = []
                for entry in os.listdir(config_path):
                    entry_path = os.path.join(config_path, entry)
                    if not os.path.isfile(entry_path):
                        err = "Found subdirectory in config directory: %r. IGNORING."
                        print(err % (entry_path,))
                        continue

                    if not entry.endswith(".yaml"):
                        err = (
                            "Found file in config directory that does not end in "
                            "'.yaml': %r. IGNORING."
                        )
                        print(err % (entry_path,))
                        continue

                    files.append(entry_path)

                config_files.extend(sorted(files))
            else:
                config_files.append(config_path)
    return config_files


@attr.s
class ShardedWorkerHandlingConfig:
    """Algorithm for choosing which instance is responsible for handling some
    sharded work.

    For example, the federation senders use this to determine which instances
    handles sending stuff to a given destination (which is used as the `key`
    below).
    """

    instances = attr.ib(type=List[str])

    def should_handle(self, instance_name: str, key: str) -> bool:
        """Whether this instance is responsible for handling the given key.
        """
        # If multiple instances are not defined we always return true
        if not self.instances or len(self.instances) == 1:
            return True

        return self.get_instance(key) == instance_name

    def get_instance(self, key: str) -> str:
        """Get the instance responsible for handling the given key.

        Note: For things like federation sending the config for which instance
        is sending is known only to the sender instance if there is only one.
        Therefore `should_handle` should be used where possible.
        """

        if not self.instances:
            return "master"

        if len(self.instances) == 1:
            return self.instances[0]

        # We shard by taking the hash, modulo it by the number of instances and
        # then checking whether this instance matches the instance at that
        # index.
        #
        # (Technically this introduces some bias and is not entirely uniform,
        # but since the hash is so large the bias is ridiculously small).
        dest_hash = sha256(key.encode("utf8")).digest()
        dest_int = int.from_bytes(dest_hash, byteorder="little")
        remainder = dest_int % (len(self.instances))
        return self.instances[remainder]


__all__ = ["Config", "RootConfig", "ShardedWorkerHandlingConfig"]<|MERGE_RESOLUTION|>--- conflicted
+++ resolved
@@ -277,41 +277,6 @@
 
         # Load the templates
         return [env.get_template(filename) for filename in filenames]
-<<<<<<< HEAD
-
-
-def _format_ts_filter(value: int, format: str):
-    return time.strftime(format, time.localtime(value / 1000))
-
-
-def _create_mxc_to_http_filter(public_baseurl: str) -> Callable:
-    """Create and return a jinja2 filter that converts MXC urls to HTTP
-
-    Args:
-        public_baseurl: The public, accessible base URL of the homeserver
-    """
-
-    def mxc_to_http_filter(value, width, height, resize_method="crop"):
-        if value[0:6] != "mxc://":
-            return ""
-
-        server_and_media_id = value[6:]
-        fragment = None
-        if "#" in server_and_media_id:
-            server_and_media_id, fragment = server_and_media_id.split("#", 1)
-            fragment = "#" + fragment
-
-        params = {"width": width, "height": height, "method": resize_method}
-        return "%s_matrix/media/v1/thumbnail/%s?%s%s" % (
-            public_baseurl,
-            server_and_media_id,
-            urllib.parse.urlencode(params),
-            fragment or "",
-        )
-
-    return mxc_to_http_filter
-=======
->>>>>>> 18ab3528
 
 
 class RootConfig:
