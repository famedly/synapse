--- conflicted
+++ resolved
@@ -36,14 +36,9 @@
 class MasConfigModel(ParseModel):
     enabled: StrictBool = False
     endpoint: AnyHttpUrl = AnyHttpUrl("http://localhost:8080")
-<<<<<<< HEAD
     secret: StrictStr | None = Field(default=None)
-    secret_path: FilePath | None = Field(default=None)
-=======
-    secret: Optional[StrictStr] = Field(default=None)
     # We set `strict=False` to allow `str` instances.
-    secret_path: Optional[FilePath] = Field(default=None, strict=False)
->>>>>>> 72073d82
+    secret_path: FilePath | None = Field(default=None, strict=False)
 
     @model_validator(mode="after")
     def verify_secret(self) -> Self:
