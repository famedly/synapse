# -*- coding: utf-8 -*-
# Copyright 2015-2016 OpenMarket Ltd
# Copyright 2017-2018 New Vector Ltd
# Copyright 2019 The Matrix.org Foundation C.I.C.
#
# Licensed under the Apache License, Version 2.0 (the "License");
# you may not use this file except in compliance with the License.
# You may obtain a copy of the License at
#
#     http://www.apache.org/licenses/LICENSE-2.0
#
# Unless required by applicable law or agreed to in writing, software
# distributed under the License is distributed on an "AS IS" BASIS,
# WITHOUT WARRANTIES OR CONDITIONS OF ANY KIND, either express or implied.
# See the License for the specific language governing permissions and
# limitations under the License.

import hmac
import logging
import random
import re
from typing import List, Union

import synapse
import synapse.api.auth
import synapse.types
from synapse.api.constants import LoginType
from synapse.api.errors import (
    Codes,
    InteractiveAuthIncompleteError,
    SynapseError,
    ThreepidValidationError,
    UnrecognizedRequestError,
)
from synapse.config import ConfigError
from synapse.config.captcha import CaptchaConfig
from synapse.config.consent_config import ConsentConfig
from synapse.config.emailconfig import ThreepidBehaviour
from synapse.config.ratelimiting import FederationRateLimitConfig
from synapse.config.registration import RegistrationConfig
from synapse.config.server import is_threepid_reserved
from synapse.handlers.auth import AuthHandler
from synapse.http.server import finish_request, respond_with_html
from synapse.http.servlet import (
    RestServlet,
    assert_params_in_dict,
    parse_json_object_from_request,
    parse_string,
)
from synapse.push.mailer import Mailer
from synapse.util.msisdn import phone_number_to_msisdn
from synapse.util.ratelimitutils import FederationRateLimiter
from synapse.util.stringutils import assert_valid_client_secret, random_string
from synapse.util.threepids import canonicalise_email, check_3pid_allowed

from ._base import client_patterns, interactive_auth_handler

# We ought to be using hmac.compare_digest() but on older pythons it doesn't
# exist. It's a _really minor_ security flaw to use plain string comparison
# because the timing attack is so obscured by all the other code here it's
# unlikely to make much difference
if hasattr(hmac, "compare_digest"):
    compare_digest = hmac.compare_digest
else:

    def compare_digest(a, b):
        return a == b


logger = logging.getLogger(__name__)


class EmailRegisterRequestTokenRestServlet(RestServlet):
    PATTERNS = client_patterns("/register/email/requestToken$")

    def __init__(self, hs):
        """
        Args:
            hs (synapse.server.HomeServer): server
        """
        super().__init__()
        self.hs = hs
        self.identity_handler = hs.get_handlers().identity_handler
        self.config = hs.config

        if self.hs.config.threepid_behaviour_email == ThreepidBehaviour.LOCAL:
            self.mailer = Mailer(
                hs=self.hs,
                app_name=self.config.email_app_name,
                template_html=self.config.email_registration_template_html,
                template_text=self.config.email_registration_template_text,
            )

    async def on_POST(self, request):
        if self.hs.config.threepid_behaviour_email == ThreepidBehaviour.OFF:
            if self.hs.config.local_threepid_handling_disabled_due_to_email_config:
                logger.warning(
                    "Email registration has been disabled due to lack of email config"
                )
            raise SynapseError(
                400, "Email-based registration has been disabled on this server"
            )
        body = parse_json_object_from_request(request)

        assert_params_in_dict(body, ["client_secret", "email", "send_attempt"])

        # Extract params from body
        client_secret = body["client_secret"]
        assert_valid_client_secret(client_secret)

        # For emails, canonicalise the address.
        # We store all email addresses canonicalised in the DB.
        # (See on_POST in EmailThreepidRequestTokenRestServlet
        # in synapse/rest/client/v2_alpha/account.py)
        try:
            email = canonicalise_email(body["email"])
        except ValueError as e:
            raise SynapseError(400, str(e))
        send_attempt = body["send_attempt"]
        next_link = body.get("next_link")  # Optional param

        if not (await check_3pid_allowed(self.hs, "email", body["email"])):
            raise SynapseError(
                403,
                "Your email is not authorized to register on this server",
                Codes.THREEPID_DENIED,
            )

        existing_user_id = await self.hs.get_datastore().get_user_id_by_threepid(
            "email", email
        )

        if existing_user_id is not None:
            if self.hs.config.request_token_inhibit_3pid_errors:
                # Make the client think the operation succeeded. See the rationale in the
                # comments for request_token_inhibit_3pid_errors.
                # Also wait for some random amount of time between 100ms and 1s to make it
                # look like we did something.
                await self.hs.clock.sleep(random.randint(1, 10) / 10)
                return 200, {"sid": random_string(16)}

            raise SynapseError(400, "Email is already in use", Codes.THREEPID_IN_USE)

        if self.config.threepid_behaviour_email == ThreepidBehaviour.REMOTE:
            assert self.hs.config.account_threepid_delegate_email

            # Have the configured identity server handle the request
            ret = await self.identity_handler.requestEmailToken(
                self.hs.config.account_threepid_delegate_email,
                email,
                client_secret,
                send_attempt,
                next_link,
            )
        else:
            # Send registration emails from Synapse
            sid = await self.identity_handler.send_threepid_validation(
                email,
                client_secret,
                send_attempt,
                self.mailer.send_registration_mail,
                next_link,
            )

            # Wrap the session id in a JSON object
            ret = {"sid": sid}

        return 200, ret


class MsisdnRegisterRequestTokenRestServlet(RestServlet):
    PATTERNS = client_patterns("/register/msisdn/requestToken$")

    def __init__(self, hs):
        """
        Args:
            hs (synapse.server.HomeServer): server
        """
        super().__init__()
        self.hs = hs
        self.identity_handler = hs.get_handlers().identity_handler

    async def on_POST(self, request):
        body = parse_json_object_from_request(request)

        assert_params_in_dict(
            body, ["client_secret", "country", "phone_number", "send_attempt"]
        )
        client_secret = body["client_secret"]
        country = body["country"]
        phone_number = body["phone_number"]
        send_attempt = body["send_attempt"]
        next_link = body.get("next_link")  # Optional param

        msisdn = phone_number_to_msisdn(country, phone_number)

        assert_valid_client_secret(body["client_secret"])

        if not (await check_3pid_allowed(self.hs, "msisdn", msisdn)):
            raise SynapseError(
                403,
                "Phone numbers are not authorized to register on this server",
                Codes.THREEPID_DENIED,
            )

        existing_user_id = await self.hs.get_datastore().get_user_id_by_threepid(
            "msisdn", msisdn
        )

        if existing_user_id is not None:
            if self.hs.config.request_token_inhibit_3pid_errors:
                # Make the client think the operation succeeded. See the rationale in the
                # comments for request_token_inhibit_3pid_errors.
                # Also wait for some random amount of time between 100ms and 1s to make it
                # look like we did something.
                await self.hs.clock.sleep(random.randint(1, 10) / 10)
                return 200, {"sid": random_string(16)}

            raise SynapseError(
                400, "Phone number is already in use", Codes.THREEPID_IN_USE
            )

        if not self.hs.config.account_threepid_delegate_msisdn:
            logger.warning(
                "No upstream msisdn account_threepid_delegate configured on the server to "
                "handle this request"
            )
            raise SynapseError(
                400, "Registration by phone number is not supported on this homeserver"
            )

        ret = await self.identity_handler.requestMsisdnToken(
            self.hs.config.account_threepid_delegate_msisdn,
            country,
            phone_number,
            client_secret,
            send_attempt,
            next_link,
        )

        return 200, ret


class RegistrationSubmitTokenServlet(RestServlet):
    """Handles registration 3PID validation token submission"""

    PATTERNS = client_patterns(
        "/registration/(?P<medium>[^/]*)/submit_token$", releases=(), unstable=True
    )

    def __init__(self, hs):
        """
        Args:
            hs (synapse.server.HomeServer): server
        """
        super().__init__()
        self.hs = hs
        self.auth = hs.get_auth()
        self.config = hs.config
        self.clock = hs.get_clock()
        self.store = hs.get_datastore()

        if self.config.threepid_behaviour_email == ThreepidBehaviour.LOCAL:
            self._failure_email_template = (
                self.config.email_registration_template_failure_html
            )

    async def on_GET(self, request, medium):
        if medium != "email":
            raise SynapseError(
                400, "This medium is currently not supported for registration"
            )
        if self.config.threepid_behaviour_email == ThreepidBehaviour.OFF:
            if self.config.local_threepid_handling_disabled_due_to_email_config:
                logger.warning(
                    "User registration via email has been disabled due to lack of email config"
                )
            raise SynapseError(
                400, "Email-based registration is disabled on this server"
            )

        sid = parse_string(request, "sid", required=True)
        client_secret = parse_string(request, "client_secret", required=True)
        token = parse_string(request, "token", required=True)

        # Attempt to validate a 3PID session
        try:
            # Mark the session as valid
            next_link = await self.store.validate_threepid_session(
                sid, client_secret, token, self.clock.time_msec()
            )

            # Perform a 302 redirect if next_link is set
            if next_link:
                if next_link.startswith("file:///"):
                    logger.warning(
                        "Not redirecting to next_link as it is a local file: address"
                    )
                else:
                    request.setResponseCode(302)
                    request.setHeader("Location", next_link)
                    finish_request(request)
                    return None

            # Otherwise show the success template
            html = self.config.email_registration_template_success_html_content
            status_code = 200
        except ThreepidValidationError as e:
            status_code = e.code

            # Show a failure page with a reason
            template_vars = {"failure_reason": e.msg}
            html = self._failure_email_template.render(**template_vars)

        respond_with_html(request, status_code, html)


class UsernameAvailabilityRestServlet(RestServlet):
    PATTERNS = client_patterns("/register/available")

    def __init__(self, hs):
        """
        Args:
            hs (synapse.server.HomeServer): server
        """
        super().__init__()
        self.hs = hs
        self.registration_handler = hs.get_registration_handler()
        self.ratelimiter = FederationRateLimiter(
            hs.get_clock(),
            FederationRateLimitConfig(
                # Time window of 2s
                window_size=2000,
                # Artificially delay requests if rate > sleep_limit/window_size
                sleep_limit=1,
                # Amount of artificial delay to apply
                sleep_msec=1000,
                # Error with 429 if more than reject_limit requests are queued
                reject_limit=1,
                # Allow 1 request at a time
                concurrent_requests=1,
            ),
        )

    async def on_GET(self, request):
        if not self.hs.config.enable_registration:
            raise SynapseError(
                403, "Registration has been disabled", errcode=Codes.FORBIDDEN
            )

        # We are not interested in logging in via a username in this deployment.
        # Simply allow anything here as it won't be used later.
        return 200, {"available": True}


class RegisterRestServlet(RestServlet):
    PATTERNS = client_patterns("/register$")

    def __init__(self, hs):
        """
        Args:
            hs (synapse.server.HomeServer): server
        """
        super().__init__()

        self.hs = hs
        self.auth = hs.get_auth()
        self.store = hs.get_datastore()
        self.auth_handler = hs.get_auth_handler()
        self.registration_handler = hs.get_registration_handler()
        self.identity_handler = hs.get_handlers().identity_handler
        self.room_member_handler = hs.get_room_member_handler()
        self.macaroon_gen = hs.get_macaroon_generator()
        self.ratelimiter = hs.get_registration_ratelimiter()
        self.password_policy_handler = hs.get_password_policy_handler()
        self.clock = hs.get_clock()
        self._registration_enabled = self.hs.config.enable_registration

        self._registration_flows = _calculate_registration_flows(
            hs.config, self.auth_handler
        )

    @interactive_auth_handler
    async def on_POST(self, request):
        body = parse_json_object_from_request(request)

        client_addr = request.getClientIP()

        self.ratelimiter.ratelimit(client_addr, update=False)

        kind = b"user"
        if b"kind" in request.args:
            kind = request.args[b"kind"][0]

        if kind == b"guest":
            ret = await self._do_guest_registration(body, address=client_addr)
            return ret
        elif kind != b"user":
            raise UnrecognizedRequestError(
                "Do not understand membership kind: %s" % (kind.decode("utf8"),)
            )

        # We don't care about usernames for this deployment. In fact, the act
        # of checking whether they exist already can leak metadata about
        # which users are already registered.
        #
        # Usernames are already derived via the provided email.
        # So, if they're not necessary, just ignore them.
        #
        # (we do still allow appservices to set them below)
        desired_username = None

        desired_display_name = body.get("display_name")

        appservice = None
        if self.auth.has_access_token(request):
            appservice = self.auth.get_appservice_by_req(request)

        # We need to retrieve the password early in order to pass it to
        # application service registration
        # This is specific to shadow server registration of users via an AS
        password = body.pop("password", None)

        # fork off as soon as possible for ASes which have completely
        # different registration flows to normal users

        # == Application Service Registration ==
        if appservice:
            # Set the desired user according to the AS API (which uses the
            # 'user' key not 'username'). Since this is a new addition, we'll
            # fallback to 'username' if they gave one.
            desired_username = body.get("user", body.get("username"))

            # XXX we should check that desired_username is valid. Currently
            # we give appservices carte blanche for any insanity in mxids,
            # because the IRC bridges rely on being able to register stupid
            # IDs.

            access_token = self.auth.get_access_token_from_request(request)

            if not isinstance(desired_username, str):
                raise SynapseError(400, "Desired Username is missing or not a string")

            result = await self._do_appservice_registration(
<<<<<<< HEAD
                desired_username, password, desired_display_name, access_token, body
=======
                desired_username, access_token, body
>>>>>>> 4325be1a
            )

            return 200, result

        # == Normal User Registration == (everyone else)
        if not self._registration_enabled:
            raise SynapseError(403, "Registration has been disabled")

        # Check if this account is upgrading from a guest account.
        guest_access_token = body.get("guest_access_token", None)

        # Pull out the provided password and do basic sanity checks early.
        #
        # Note that we remove the password from the body since the auth layer
        # will store the body in the session and we don't want a plaintext
        # password store there.
        if password is not None:
            if not isinstance(password, str) or len(password) > 512:
                raise SynapseError(400, "Invalid password")
            self.password_policy_handler.validate_password(password)

        if "initial_device_display_name" in body and password is None:
            # ignore 'initial_device_display_name' if sent without
            # a password to work around a client bug where it sent
            # the 'initial_device_display_name' param alone, wiping out
            # the original registration params
            logger.warning("Ignoring initial_device_display_name without password")
            del body["initial_device_display_name"]

        session_id = self.auth_handler.get_session_id(body)
        registered_user_id = None
        password_hash = None
        if session_id:
            # if we get a registered user id out of here, it means we previously
            # registered a user for this session, so we could just return the
            # user here. We carry on and go through the auth checks though,
            # for paranoia.
            registered_user_id = await self.auth_handler.get_session_data(
                session_id, "registered_user_id", None
            )
            # Extract the previously-hashed password from the session.
            password_hash = await self.auth_handler.get_session_data(
                session_id, "password_hash", None
            )

        # Check if the user-interactive authentication flows are complete, if
        # not this will raise a user-interactive auth error.
        try:
            auth_result, params, session_id = await self.auth_handler.check_ui_auth(
                self._registration_flows,
                request,
                body,
                self.hs.get_ip_from_request(request),
                "register a new account",
            )
        except InteractiveAuthIncompleteError as e:
            # The user needs to provide more steps to complete auth.
            #
            # Hash the password and store it with the session since the client
            # is not required to provide the password again.
            #
            # If a password hash was previously stored we will not attempt to
            # re-hash and store it for efficiency. This assumes the password
            # does not change throughout the authentication flow, but this
            # should be fine since the data is meant to be consistent.
            if not password_hash and password:
                password_hash = await self.auth_handler.hash(password)
                await self.auth_handler.set_session_data(
                    e.session_id, "password_hash", password_hash
                )
            raise

        # Check that we're not trying to register a denied 3pid.
        #
        # the user-facing checks will probably already have happened in
        # /register/email/requestToken when we requested a 3pid, but that's not
        # guaranteed.
        if auth_result:
            for login_type in [LoginType.EMAIL_IDENTITY, LoginType.MSISDN]:
                if login_type in auth_result:
                    medium = auth_result[login_type]["medium"]
                    address = auth_result[login_type]["address"]

                    if not (await check_3pid_allowed(self.hs, medium, address)):
                        raise SynapseError(
                            403,
                            "Third party identifiers (email/phone numbers)"
                            + " are not authorized on this server",
                            Codes.THREEPID_DENIED,
                        )

                    existingUid = await self.store.get_user_id_by_threepid(
                        medium, address
                    )

                    if existingUid is not None:
                        raise SynapseError(
                            400, "%s is already in use" % medium, Codes.THREEPID_IN_USE
                        )

        if self.hs.config.register_mxid_from_3pid:
            # override the desired_username based on the 3PID if any.
            # reset it first to avoid folks picking their own username.
            desired_username = None

            # we should have an auth_result at this point if we're going to progress
            # to register the user (i.e. we haven't picked up a registered_user_id
            # from our session store), in which case get ready and gen the
            # desired_username
            if auth_result:
                if (
                    self.hs.config.register_mxid_from_3pid == "email"
                    and LoginType.EMAIL_IDENTITY in auth_result
                ):
                    address = auth_result[LoginType.EMAIL_IDENTITY]["address"]
                    desired_username = synapse.types.strip_invalid_mxid_characters(
                        address.replace("@", "-").lower()
                    )

                    # find a unique mxid for the account, suffixing numbers
                    # if needed
                    while True:
                        try:
                            await self.registration_handler.check_username(
                                desired_username,
                                guest_access_token=guest_access_token,
                                assigned_user_id=registered_user_id,
                            )
                            # if we got this far we passed the check.
                            break
                        except SynapseError as e:
                            if e.errcode == Codes.USER_IN_USE:
                                m = re.match(r"^(.*?)(\d+)$", desired_username)
                                if m:
                                    desired_username = m.group(1) + str(
                                        int(m.group(2)) + 1
                                    )
                                else:
                                    desired_username += "1"
                            else:
                                # something else went wrong.
                                break

                    if self.hs.config.register_just_use_email_for_display_name:
                        desired_display_name = address
                    else:
                        # Custom mapping between email address and display name
                        desired_display_name = _map_email_to_displayname(address)
                elif (
                    self.hs.config.register_mxid_from_3pid == "msisdn"
                    and LoginType.MSISDN in auth_result
                ):
                    desired_username = auth_result[LoginType.MSISDN]["address"]
                else:
                    raise SynapseError(
                        400, "Cannot derive mxid from 3pid; no recognised 3pid"
                    )

        if desired_username is not None:
            await self.registration_handler.check_username(
                desired_username,
                guest_access_token=guest_access_token,
                assigned_user_id=registered_user_id,
            )

        if registered_user_id is not None:
            logger.info(
                "Already registered user ID %r for this session", registered_user_id
            )
            # don't re-register the threepids
            registered = False
        else:
            # If we have a password in this request, prefer it. Otherwise, there
            # might be a password hash from an earlier request.
            if password:
                password_hash = await self.auth_handler.hash(password)
            if not password_hash:
                raise SynapseError(400, "Missing params: password", Codes.MISSING_PARAM)

            if not self.hs.config.register_mxid_from_3pid:
                desired_username = params.get("username", None)
            else:
                # we keep the original desired_username derived from the 3pid above
                pass

            guest_access_token = params.get("guest_access_token", None)

            if desired_username is not None:
                desired_username = desired_username.lower()

            threepid = None
            if auth_result:
                threepid = auth_result.get(LoginType.EMAIL_IDENTITY)

                # Also check that we're not trying to register a 3pid that's already
                # been registered.
                #
                # This has probably happened in /register/email/requestToken as well,
                # but if a user hits this endpoint twice then clicks on each link from
                # the two activation emails, they would register the same 3pid twice.
                for login_type in [LoginType.EMAIL_IDENTITY, LoginType.MSISDN]:
                    if login_type in auth_result:
                        medium = auth_result[login_type]["medium"]
                        address = auth_result[login_type]["address"]
                        # For emails, canonicalise the address.
                        # We store all email addresses canonicalised in the DB.
                        # (See on_POST in EmailThreepidRequestTokenRestServlet
                        # in synapse/rest/client/v2_alpha/account.py)
                        if medium == "email":
                            try:
                                address = canonicalise_email(address)
                            except ValueError as e:
                                raise SynapseError(400, str(e))

                        existing_user_id = await self.store.get_user_id_by_threepid(
                            medium, address
                        )

                        if existing_user_id is not None:
                            raise SynapseError(
                                400,
                                "%s is already in use" % medium,
                                Codes.THREEPID_IN_USE,
                            )

            entries = await self.store.get_user_agents_ips_to_ui_auth_session(
                session_id
            )

            registered_user_id = await self.registration_handler.register_user(
                localpart=desired_username,
                password_hash=password_hash,
                guest_access_token=guest_access_token,
                default_display_name=desired_display_name,
                threepid=threepid,
                address=client_addr,
                user_agent_ips=entries,
            )
            # Necessary due to auth checks prior to the threepid being
            # written to the db
            if threepid:
                if is_threepid_reserved(
                    self.hs.config.mau_limits_reserved_threepids, threepid
                ):
                    await self.store.upsert_monthly_active_user(registered_user_id)

            if self.hs.config.shadow_server:
                await self.registration_handler.shadow_register(
                    localpart=desired_username,
                    display_name=desired_display_name,
                    auth_result=auth_result,
                    params=params,
                )

            # Remember that the user account has been registered (and the user
            # ID it was registered with, since it might not have been specified).
            await self.auth_handler.set_session_data(
                session_id, "registered_user_id", registered_user_id
            )

            registered = True

        return_dict = await self._create_registration_details(
            registered_user_id, params
        )

        if registered:
            await self.registration_handler.post_registration_actions(
                user_id=registered_user_id,
                auth_result=auth_result,
                access_token=return_dict.get("access_token"),
            )

        return 200, return_dict

    def on_OPTIONS(self, _):
        return 200, {}

    async def _do_appservice_registration(
        self, username, password, display_name, as_token, body
    ):
        # FIXME: appservice_register() is horribly duplicated with register()
        # and they should probably just be combined together with a config flag.

        if password:
            # Hash the password
            #
            # In mainline hashing of the password was moved further on in the registration
            # flow, but we need it here for the AS use-case of shadow servers
            password = await self.auth_handler.hash(password)

        user_id = await self.registration_handler.appservice_register(
            username, as_token, password, display_name
        )
        result = await self._create_registration_details(user_id, body)

        auth_result = body.get("auth_result")
        if auth_result and LoginType.EMAIL_IDENTITY in auth_result:
            threepid = auth_result[LoginType.EMAIL_IDENTITY]
            await self.registration_handler.register_email_threepid(
                user_id, threepid, result["access_token"]
            )

        if auth_result and LoginType.MSISDN in auth_result:
            threepid = auth_result[LoginType.MSISDN]
            await self.registration_handler.register_msisdn_threepid(
                user_id, threepid, result["access_token"]
            )

        return result

    async def _create_registration_details(self, user_id, params):
        """Complete registration of newly-registered user

        Allocates device_id if one was not given; also creates access_token.

        Args:
            (str) user_id: full canonical @user:id
            (object) params: registration parameters, from which we pull
                device_id, initial_device_name and inhibit_login
        Returns:
             dictionary for response from /register
        """
        result = {"user_id": user_id, "home_server": self.hs.hostname}
        if not params.get("inhibit_login", False):
            device_id = params.get("device_id")
            initial_display_name = params.get("initial_device_display_name")
            device_id, access_token = await self.registration_handler.register_device(
                user_id, device_id, initial_display_name, is_guest=False
            )

            result.update({"access_token": access_token, "device_id": device_id})
        return result

    async def _do_guest_registration(self, params, address=None):
        if not self.hs.config.allow_guest_access:
            raise SynapseError(403, "Guest access is disabled")
        user_id = await self.registration_handler.register_user(
            make_guest=True, address=address
        )

        # we don't allow guests to specify their own device_id, because
        # we have nowhere to store it.
        device_id = synapse.api.auth.GUEST_DEVICE_ID
        initial_display_name = params.get("initial_device_display_name")
        device_id, access_token = await self.registration_handler.register_device(
            user_id, device_id, initial_display_name, is_guest=True
        )

        return (
            200,
            {
                "user_id": user_id,
                "device_id": device_id,
                "access_token": access_token,
                "home_server": self.hs.hostname,
            },
        )


def cap(name):
    """Capitalise parts of a name containing different words, including those
    separated by hyphens.
    For example, 'John-Doe'

    Args:
        name (str): The name to parse
    """
    if not name:
        return name

    # Split the name by whitespace then hyphens, capitalizing each part then
    # joining it back together.
    capatilized_name = " ".join(
        "-".join(part.capitalize() for part in space_part.split("-"))
        for space_part in name.split()
    )
    return capatilized_name


def _map_email_to_displayname(address):
    """Custom mapping from an email address to a user displayname

    Args:
        address (str): The email address to process
    Returns:
        str: The new displayname
    """
    # Split the part before and after the @ in the email.
    # Replace all . with spaces in the first part
    parts = address.replace(".", " ").split("@")

    # Figure out which org this email address belongs to
    org_parts = parts[1].split(" ")

    # If this is a ...matrix.org email, mark them as an Admin
    if org_parts[-2] == "matrix" and org_parts[-1] == "org":
        org = "Tchap Admin"

    # Is this is a ...gouv.fr address, set the org to whatever is before
    # gouv.fr. If there isn't anything (a @gouv.fr email) simply mark their
    # org as "gouv"
    elif org_parts[-2] == "gouv" and org_parts[-1] == "fr":
        org = org_parts[-3] if len(org_parts) > 2 else org_parts[-2]

    # Otherwise, mark their org as the email's second-level domain name
    else:
        org = org_parts[-2]

    desired_display_name = cap(parts[0]) + " [" + cap(org) + "]"

    return desired_display_name


def _calculate_registration_flows(
    # technically `config` has to provide *all* of these interfaces, not just one
    config: Union[RegistrationConfig, ConsentConfig, CaptchaConfig],
    auth_handler: AuthHandler,
) -> List[List[str]]:
    """Get a suitable flows list for registration

    Args:
        config: server configuration
        auth_handler: authorization handler

    Returns: a list of supported flows
    """
    # FIXME: need a better error than "no auth flow found" for scenarios
    # where we required 3PID for registration but the user didn't give one
    require_email = "email" in config.registrations_require_3pid
    require_msisdn = "msisdn" in config.registrations_require_3pid

    show_msisdn = True
    show_email = True

    if config.disable_msisdn_registration:
        show_msisdn = False
        require_msisdn = False

    enabled_auth_types = auth_handler.get_enabled_auth_types()
    if LoginType.EMAIL_IDENTITY not in enabled_auth_types:
        show_email = False
        if require_email:
            raise ConfigError(
                "Configuration requires email address at registration, but email "
                "validation is not configured"
            )

    if LoginType.MSISDN not in enabled_auth_types:
        show_msisdn = False
        if require_msisdn:
            raise ConfigError(
                "Configuration requires msisdn at registration, but msisdn "
                "validation is not configured"
            )

    flows = []

    # only support 3PIDless registration if no 3PIDs are required
    if not require_email and not require_msisdn:
        # Add a dummy step here, otherwise if a client completes
        # recaptcha first we'll assume they were going for this flow
        # and complete the request, when they could have been trying to
        # complete one of the flows with email/msisdn auth.
        flows.append([LoginType.DUMMY])

    # only support the email-only flow if we don't require MSISDN 3PIDs
    if show_email and not require_msisdn:
        flows.append([LoginType.EMAIL_IDENTITY])

    # only support the MSISDN-only flow if we don't require email 3PIDs
    if show_msisdn and not require_email:
        flows.append([LoginType.MSISDN])

    if show_email and show_msisdn:
        # always let users provide both MSISDN & email
        flows.append([LoginType.MSISDN, LoginType.EMAIL_IDENTITY])

    # Prepend m.login.terms to all flows if we're requiring consent
    if config.user_consent_at_registration:
        for flow in flows:
            flow.insert(0, LoginType.TERMS)

    # Prepend recaptcha to all flows if we're requiring captcha
    if config.enable_registration_captcha:
        for flow in flows:
            flow.insert(0, LoginType.RECAPTCHA)

    return flows


def register_servlets(hs, http_server):
    EmailRegisterRequestTokenRestServlet(hs).register(http_server)
    MsisdnRegisterRequestTokenRestServlet(hs).register(http_server)
    UsernameAvailabilityRestServlet(hs).register(http_server)
    RegistrationSubmitTokenServlet(hs).register(http_server)
    RegisterRestServlet(hs).register(http_server)<|MERGE_RESOLUTION|>--- conflicted
+++ resolved
@@ -442,11 +442,7 @@
                 raise SynapseError(400, "Desired Username is missing or not a string")
 
             result = await self._do_appservice_registration(
-<<<<<<< HEAD
                 desired_username, password, desired_display_name, access_token, body
-=======
-                desired_username, access_token, body
->>>>>>> 4325be1a
             )
 
             return 200, result
