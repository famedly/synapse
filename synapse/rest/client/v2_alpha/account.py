--- conflicted
+++ resolved
@@ -98,16 +98,6 @@
         send_attempt = body["send_attempt"]
         next_link = body.get("next_link")  # Optional param
 
-<<<<<<< HEAD
-        if not check_3pid_allowed(self.hs, "email", email):
-            raise SynapseError(
-                403,
-                "Your email is not authorized on this server",
-                Codes.THREEPID_DENIED,
-            )
-
-=======
->>>>>>> f43c66d2
         if next_link:
             # Raise if the provided next_link value isn't valid
             assert_valid_next_link(self.hs, next_link)
