# Copyright 2016 OpenMarket Ltd
# Copyright 2017 Vector Creations Ltd
# Copyright 2018-2019 New Vector Ltd
# Copyright 2019 The Matrix.org Foundation C.I.C.
#
# Licensed under the Apache License, Version 2.0 (the "License");
# you may not use this file except in compliance with the License.
# You may obtain a copy of the License at
#
#     http://www.apache.org/licenses/LICENSE-2.0
#
# Unless required by applicable law or agreed to in writing, software
# distributed under the License is distributed on an "AS IS" BASIS,
# WITHOUT WARRANTIES OR CONDITIONS OF ANY KIND, either express or implied.
# See the License for the specific language governing permissions and
# limitations under the License.

import logging
import re
from typing import TYPE_CHECKING, Tuple

from twisted.web.server import Request

from synapse.api.constants import RoomCreationPreset
from synapse.http.server import HttpServer
from synapse.http.servlet import RestServlet
from synapse.types import JsonDict

if TYPE_CHECKING:
    from synapse.server import HomeServer

logger = logging.getLogger(__name__)


class VersionsRestServlet(RestServlet):
    PATTERNS = [re.compile("^/_matrix/client/versions$")]

    def __init__(self, hs: "HomeServer"):
        super().__init__()
        self.config = hs.config

        # Calculate these once since they shouldn't change after start-up.
        self.e2ee_forced_public = (
            RoomCreationPreset.PUBLIC_CHAT
            in self.config.room.encryption_enabled_by_default_for_room_presets
        )
        self.e2ee_forced_private = (
            RoomCreationPreset.PRIVATE_CHAT
            in self.config.room.encryption_enabled_by_default_for_room_presets
        )
        self.e2ee_forced_trusted_private = (
            RoomCreationPreset.TRUSTED_PRIVATE_CHAT
            in self.config.room.encryption_enabled_by_default_for_room_presets
        )

    def on_GET(self, request: Request) -> Tuple[int, JsonDict]:
        return (
            200,
            {
                "versions": [
                    # XXX: at some point we need to decide whether we need to include
                    # the previous version numbers, given we've defined r0.3.0 to be
                    # backwards compatible with r0.2.0.  But need to check how
                    # conscientious we've been in compatibility, and decide whether the
                    # middle number is the major revision when at 0.X.Y (as opposed to
                    # X.Y.Z).  And we need to decide whether it's fair to make clients
                    # parse the version string to figure out what's going on.
                    "r0.0.1",
                    "r0.1.0",
                    "r0.2.0",
                    "r0.3.0",
                    "r0.4.0",
                    "r0.5.0",
                    "r0.6.0",
                    "r0.6.1",
                ],
                # as per MSC1497:
                "unstable_features": {
                    # Implements support for label-based filtering as described in
                    # MSC2326.
                    "org.matrix.label_based_filtering": True,
                    # Implements support for cross signing as described in MSC1756
                    "org.matrix.e2e_cross_signing": True,
                    # Implements additional endpoints as described in MSC2432
                    "org.matrix.msc2432": True,
                    # Implements additional endpoints as described in MSC2666
                    "uk.half-shot.msc2666": True,
                    # Whether new rooms will be set to encrypted or not (based on presets).
                    "io.element.e2ee_forced.public": self.e2ee_forced_public,
                    "io.element.e2ee_forced.private": self.e2ee_forced_private,
                    "io.element.e2ee_forced.trusted_private": self.e2ee_forced_trusted_private,
                    # Supports the busy presence state described in MSC3026.
                    "org.matrix.msc3026.busy_presence": self.config.experimental.msc3026_enabled,
                    # Supports receiving hidden read receipts as per MSC2285
                    "org.matrix.msc2285": self.config.experimental.msc2285_enabled,
<<<<<<< HEAD
                    # Adds support for encrypted push as per MSC3013
                    "com.famedly.msc3013": self.config.experimental.msc3013_enabled,
=======
                    # Adds support for importing historical messages as per MSC2716
                    "org.matrix.msc2716": self.config.experimental.msc2716_enabled,
                    # Adds support for jump to date endpoints (/timestamp_to_event) as per MSC3030
                    "org.matrix.msc3030": self.config.experimental.msc3030_enabled,
>>>>>>> cbd82d0b
                },
            },
        )


def register_servlets(hs: "HomeServer", http_server: HttpServer) -> None:
    VersionsRestServlet(hs).register(http_server)<|MERGE_RESOLUTION|>--- conflicted
+++ resolved
@@ -93,15 +93,12 @@
                     "org.matrix.msc3026.busy_presence": self.config.experimental.msc3026_enabled,
                     # Supports receiving hidden read receipts as per MSC2285
                     "org.matrix.msc2285": self.config.experimental.msc2285_enabled,
-<<<<<<< HEAD
+                    # Adds support for importing historical messages as per MSC2716
+                    "org.matrix.msc2716": self.config.experimental.msc2716_enabled,
                     # Adds support for encrypted push as per MSC3013
                     "com.famedly.msc3013": self.config.experimental.msc3013_enabled,
-=======
-                    # Adds support for importing historical messages as per MSC2716
-                    "org.matrix.msc2716": self.config.experimental.msc2716_enabled,
                     # Adds support for jump to date endpoints (/timestamp_to_event) as per MSC3030
                     "org.matrix.msc3030": self.config.experimental.msc3030_enabled,
->>>>>>> cbd82d0b
                 },
             },
         )
