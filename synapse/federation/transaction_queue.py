--- conflicted
+++ resolved
@@ -131,11 +131,7 @@
     def enqueue_edu(self, edu):
         destination = edu.destination
 
-<<<<<<< HEAD
-        if destination == self.server_name or destination == "localhost":
-=======
         if not self.can_send_to(destination):
->>>>>>> 7d304ae1
             return
 
         deferred = defer.Deferred()
