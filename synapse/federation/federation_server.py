--- conflicted
+++ resolved
@@ -666,24 +666,12 @@
             return 404, ""
 
     async def on_query_request(
-<<<<<<< HEAD
-        self, query_type: str, args: Dict[str, str]
-    ) -> Tuple[int, Dict[str, Any]]:
-        received_queries_counter.add(
-            1,
-            {
-                "type": query_type,
-                SERVER_NAME_LABEL: self.server_name,
-            },
-        )
-=======
         self, query_type: str, args: dict[str, str]
     ) -> tuple[int, dict[str, Any]]:
         received_queries_counter.labels(
             type=query_type,
             **{SERVER_NAME_LABEL: self.server_name},
         ).inc()
->>>>>>> 161d47cb
         resp = await self.registry.on_query(query_type, args)
         return 200, resp
 
