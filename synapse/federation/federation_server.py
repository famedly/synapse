--- conflicted
+++ resolved
@@ -767,13 +767,8 @@
         prev_state_ids = await context.get_prev_state_ids()
 
         state_event_ids: Collection[str]
-<<<<<<< HEAD
-        servers_in_room: Optional[Collection[str]]
+        servers_in_room: Collection[str] | None
         if send_partial_state_response:
-=======
-        servers_in_room: Collection[str] | None
-        if caller_supports_partial_state:
->>>>>>> 87d6e270
             summary = await self.store.get_room_summary(room_id)
             state_event_ids = _get_event_ids_for_partial_state_join(
                 event, prev_state_ids, summary
