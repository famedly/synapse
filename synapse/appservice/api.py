--- conflicted
+++ resolved
@@ -14,11 +14,7 @@
 # limitations under the License.
 import logging
 import urllib
-<<<<<<< HEAD
-from typing import TYPE_CHECKING, List, Optional
-=======
-from typing import TYPE_CHECKING, Optional, Tuple
->>>>>>> a9a8f297
+from typing import TYPE_CHECKING, List, Optional, Tuple
 
 from prometheus_client import Counter
 
