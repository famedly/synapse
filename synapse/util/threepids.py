# -*- coding: utf-8 -*-
# Copyright 2018 New Vector Ltd
#
# Licensed under the Apache License, Version 2.0 (the "License");
# you may not use this file except in compliance with the License.
# You may obtain a copy of the License at
#
#     http://www.apache.org/licenses/LICENSE-2.0
#
# Unless required by applicable law or agreed to in writing, software
# distributed under the License is distributed on an "AS IS" BASIS,
# WITHOUT WARRANTIES OR CONDITIONS OF ANY KIND, either express or implied.
# See the License for the specific language governing permissions and
# limitations under the License.

import logging
import re

from twisted.internet import defer

logger = logging.getLogger(__name__)


@defer.inlineCallbacks
def check_3pid_allowed(hs, medium, address):
    """Checks whether a given 3PID is allowed to be used on this HS

    Args:
        hs (synapse.server.HomeServer): server
        medium (str): 3pid medium - e.g. email, msisdn
        address (str): address within that medium (e.g. "wotan@matrix.org")
            msisdns need to first have been canonicalised
    Returns:
        defered bool: whether the 3PID medium/address is allowed to be added to this HS
    """

    if hs.config.check_is_for_allowed_local_3pids:
        data = yield hs.get_simple_http_client().get_json(
            "https://%s%s"
            % (
                hs.config.check_is_for_allowed_local_3pids,
                "/_matrix/identity/api/v1/internal-info",
            ),
            {"medium": medium, "address": address},
        )

        # Check for invalid response
        if "hs" not in data and "shadow_hs" not in data:
            defer.returnValue(False)

        # Check if this user is intended to register for this homeserver
        if (
            data.get("hs") != hs.config.server_name
            and data.get("shadow_hs") != hs.config.server_name
        ):
            defer.returnValue(False)

        if data.get("requires_invite", False) and not data.get("invited", False):
            # Requires an invite but hasn't been invited
            defer.returnValue(False)

        defer.returnValue(True)

    if hs.config.allowed_local_3pids:
        for constraint in hs.config.allowed_local_3pids:
            logger.debug(
                "Checking 3PID %s (%s) against %s (%s)",
                address,
                medium,
                constraint["pattern"],
                constraint["medium"],
            )
            if medium == constraint["medium"] and re.match(
                constraint["pattern"], address
            ):
                defer.returnValue(True)
    else:
        defer.returnValue(True)

<<<<<<< HEAD
    defer.returnValue(False)
=======
    return False


def canonicalise_email(address: str) -> str:
    """'Canonicalise' email address
    Case folding of local part of email address and lowercase domain part
    See MSC2265, https://github.com/matrix-org/matrix-doc/pull/2265

    Args:
        address: email address to be canonicalised
    Returns:
        The canonical form of the email address
    Raises:
        ValueError if the address could not be parsed.
    """

    address = address.strip()

    parts = address.split("@")
    if len(parts) != 2:
        logger.debug("Couldn't parse email address %s", address)
        raise ValueError("Unable to parse email address")

    return parts[0].casefold() + "@" + parts[1].lower()
>>>>>>> 5cdca53a
<|MERGE_RESOLUTION|>--- conflicted
+++ resolved
@@ -77,10 +77,7 @@
     else:
         defer.returnValue(True)
 
-<<<<<<< HEAD
     defer.returnValue(False)
-=======
-    return False
 
 
 def canonicalise_email(address: str) -> str:
@@ -103,5 +100,4 @@
         logger.debug("Couldn't parse email address %s", address)
         raise ValueError("Unable to parse email address")
 
-    return parts[0].casefold() + "@" + parts[1].lower()
->>>>>>> 5cdca53a
+    return parts[0].casefold() + "@" + parts[1].lower()