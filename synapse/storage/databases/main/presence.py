--- conflicted
+++ resolved
@@ -12,11 +12,7 @@
 # See the License for the specific language governing permissions and
 # limitations under the License.
 
-<<<<<<< HEAD
-from typing import Dict, Iterable, List, Tuple
-=======
-from typing import TYPE_CHECKING, Dict, List, Tuple
->>>>>>> 4d624f46
+from typing import TYPE_CHECKING, Dict, Iterable, List, Tuple
 
 from synapse.api.presence import PresenceState, UserPresenceState
 from synapse.replication.tcp.streams import PresenceStream
@@ -26,19 +22,15 @@
 from synapse.storage.types import Connection
 from synapse.storage.util.id_generators import MultiWriterIdGenerator, StreamIdGenerator
 from synapse.util.caches.descriptors import cached, cachedList
-<<<<<<< HEAD
+from synapse.util.caches.stream_change_cache import StreamChangeCache
 from synapse.util.constants import HOUR_IN_MS
 from synapse.util.iterutils import batch_iter
 
+if TYPE_CHECKING:
+    from synapse.server import HomeServer
+
 # How long to keep entries in the users_to_send_full_presence_to db table
 USERS_TO_SEND_FULL_PRESENCE_TO_ENTRY_LIFETIME_MS = 14 * 24 * HOUR_IN_MS
-=======
-from synapse.util.caches.stream_change_cache import StreamChangeCache
-from synapse.util.iterutils import batch_iter
-
-if TYPE_CHECKING:
-    from synapse.server import HomeServer
->>>>>>> 4d624f46
 
 
 class PresenceStore(SQLBaseStore):
