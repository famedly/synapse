--- conflicted
+++ resolved
@@ -83,37 +83,25 @@
             self._stream_id_gen = MultiWriterIdGenerator(
                 db_conn=db_conn,
                 db=database,
-<<<<<<< HEAD
-=======
                 stream_name="events",
->>>>>>> 31acc5c3
                 instance_name=hs.get_instance_name(),
                 table="events",
                 instance_column="instance_name",
                 id_column="stream_ordering",
                 sequence_name="events_stream_seq",
-<<<<<<< HEAD
-=======
                 writers=hs.config.worker.writers.events,
->>>>>>> 31acc5c3
             )
             self._backfill_id_gen = MultiWriterIdGenerator(
                 db_conn=db_conn,
                 db=database,
-<<<<<<< HEAD
-=======
                 stream_name="backfill",
->>>>>>> 31acc5c3
                 instance_name=hs.get_instance_name(),
                 table="events",
                 instance_column="instance_name",
                 id_column="stream_ordering",
                 sequence_name="events_backfill_stream_seq",
                 positive=False,
-<<<<<<< HEAD
-=======
                 writers=hs.config.worker.writers.events,
->>>>>>> 31acc5c3
             )
         else:
             # We shouldn't be running in worker mode with SQLite, but its useful
