--- conflicted
+++ resolved
@@ -125,13 +125,10 @@
 
             yield self.store.delete_e2e_room_keys(user_id, version, room_id, session_id)
 
-<<<<<<< HEAD
             count = yield self.store.count_e2e_room_keys(user_id, version)
             return {"count": count, "hash": version_info["hash"]}
 
-=======
-    @trace
->>>>>>> 2a012e8a
+    @trace
     @defer.inlineCallbacks
     def upload_room_keys(self, user_id, version, room_keys):
         """Bulk upload a list of room keys into a given backup version, asserting
@@ -205,9 +202,18 @@
             changed = False  # if anything has changed, we need to update the hash
             for room_id, room in iteritems(room_keys["rooms"]):
                 for session_id, room_key in iteritems(room["sessions"]):
+                    log_kv(
+                        {
+                            "message": "Trying to upload room key",
+                            "room_id": room_id,
+                            "session_id": session_id,
+                            "user_id": user_id,
+                        }
+                    )
                     current_room_key = existing_keys.get(room_id, {}).get(session_id)
                     if current_room_key:
                         if self._should_replace_room_key(current_room_key, room_key):
+                            log_kv({"message": "Replacing room key."})
                             # updates are done one at a time in the DB, so send
                             # updates right away rather than batching them up,
                             # like we do with the inserts
@@ -215,14 +221,23 @@
                                 user_id, version, room_id, session_id, room_key
                             )
                             changed = True
+                        else:
+                            log_kv({"message": "Not replacing room_key."})
                     else:
+                        log_kv(
+                            {
+                                "message": "Room key not found.",
+                                "room_id": room_id,
+                                "user_id": user_id,
+                            }
+                        )
+                        log_kv({"message": "Replacing room key."})
                         to_insert.append((room_id, session_id, room_key))
                         changed = True
 
             if len(to_insert):
                 yield self.store.add_e2e_room_keys(user_id, version, to_insert)
 
-<<<<<<< HEAD
             version_hash = int(version_info["hash"])
             if changed:
                 version_hash = version_hash + 1
@@ -232,48 +247,6 @@
 
             count = yield self.store.count_e2e_room_keys(user_id, version)
             return {"hash": version_hash, "count": count}
-=======
-        Args:
-            user_id(str): the user whose backup we're setting
-            version(str): the version ID of the backup we're updating
-            room_id(str): the ID of the room whose keys we're setting
-            session_id(str): the session whose room_key we're setting
-            room_key(dict): the room_key being set
-        """
-        log_kv(
-            {
-                "message": "Trying to upload room key",
-                "room_id": room_id,
-                "session_id": session_id,
-                "user_id": user_id,
-            }
-        )
-        # get the room_key for this particular row
-        current_room_key = None
-        try:
-            current_room_key = yield self.store.get_e2e_room_key(
-                user_id, version, room_id, session_id
-            )
-        except StoreError as e:
-            if e.code == 404:
-                log_kv(
-                    {
-                        "message": "Room key not found.",
-                        "room_id": room_id,
-                        "user_id": user_id,
-                    }
-                )
-            else:
-                raise
-
-        if self._should_replace_room_key(current_room_key, room_key):
-            log_kv({"message": "Replacing room key."})
-            yield self.store.set_e2e_room_key(
-                user_id, version, room_id, session_id, room_key
-            )
-        else:
-            log_kv({"message": "Not replacing room_key."})
->>>>>>> 2a012e8a
 
     @staticmethod
     def _should_replace_room_key(current_room_key, room_key):
