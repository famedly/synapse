#
# This file is licensed under the Affero General Public License (AGPL) version 3.
#
# Copyright 2020 Sorunome
# Copyright 2014-2022 The Matrix.org Foundation C.I.C.
# Copyright (C) 2023 New Vector, Ltd
#
# This program is free software: you can redistribute it and/or modify
# it under the terms of the GNU Affero General Public License as
# published by the Free Software Foundation, either version 3 of the
# License, or (at your option) any later version.
#
# See the GNU Affero General Public License for more details:
# <https://www.gnu.org/licenses/agpl-3.0.html>.
#
# Originally licensed under the Apache License, Version 2.0:
# <http://www.apache.org/licenses/LICENSE-2.0>.
#
# [This file includes modifications made by New Vector Limited]
#
#

"""Contains handlers for federation events."""

import enum
import itertools
import logging
from enum import Enum
from http import HTTPStatus
from typing import (
    TYPE_CHECKING,
    AbstractSet,
    Iterable,
)

import attr
from prometheus_client import Histogram
from signedjson.key import decode_verify_key_bytes
from signedjson.sign import verify_signed_json
from unpaddedbase64 import decode_base64

from synapse import event_auth
from synapse.api.constants import MAX_DEPTH, EventContentFields, EventTypes, Membership
from synapse.api.errors import (
    AuthError,
    CodeMessageException,
    Codes,
    FederationDeniedError,
    FederationError,
    FederationPullAttemptBackoffError,
    HttpResponseException,
    NotFoundError,
    PartialStateConflictError,
    RequestSendFailed,
    SynapseError,
)
from synapse.api.room_versions import KNOWN_ROOM_VERSIONS, RoomVersion
from synapse.crypto.event_signing import compute_event_signature
from synapse.event_auth import validate_event_for_room_version
from synapse.events import EventBase
from synapse.events.snapshot import EventContext, UnpersistedEventContextBase
from synapse.events.validator import EventValidator
from synapse.federation.federation_client import InvalidResponseError
from synapse.handlers.pagination import PURGE_PAGINATION_LOCK_NAME
from synapse.http.servlet import assert_params_in_dict
from synapse.logging.context import nested_logging_context
from synapse.logging.opentracing import SynapseTags, set_tag, tag_args, trace
from synapse.metrics import SERVER_NAME_LABEL
from synapse.module_api import NOT_SPAM
from synapse.storage.databases.main.events_worker import EventRedactBehaviour
from synapse.storage.invite_rule import InviteRule
from synapse.types import JsonDict, StrCollection, get_domain_from_id
from synapse.types.state import StateFilter
from synapse.util.async_helpers import Linearizer
from synapse.util.retryutils import NotRetryingDestination
from synapse.visibility import filter_events_for_server

if TYPE_CHECKING:
    from synapse.server import HomeServer

logger = logging.getLogger(__name__)

# Added to debug performance and track progress on optimizations
backfill_processing_before_timer = Histogram(
    "synapse_federation_backfill_processing_before_time_seconds",
    "sec",
    labelnames=[SERVER_NAME_LABEL],
    buckets=(
        0.1,
        0.5,
        1.0,
        2.5,
        5.0,
        7.5,
        10.0,
        15.0,
        20.0,
        30.0,
        40.0,
        60.0,
        80.0,
        "+Inf",
    ),
)


# TODO: We can refactor this away now that there is only one backfill point again
class _BackfillPointType(Enum):
    # a regular backwards extremity (ie, an event which we don't yet have, but which
    # is referred to by other events in the DAG)
    BACKWARDS_EXTREMITY = enum.auto()


@attr.s(slots=True, auto_attribs=True, frozen=True)
class _BackfillPoint:
    """A potential point we might backfill from"""

    event_id: str
    depth: int
    type: _BackfillPointType


class FederationHandler:
    """Handles general incoming federation requests

    Incoming events are *not* handled here, for which see FederationEventHandler.
    """

    def __init__(self, hs: "HomeServer"):
        self.hs = hs

        self.clock = hs.get_clock()
        self.store = hs.get_datastores().main
        self._storage_controllers = hs.get_storage_controllers()
        self._state_storage_controller = self._storage_controllers.state
        self.federation_client = hs.get_federation_client()
        self.state_handler = hs.get_state_handler()
        self.server_name = hs.hostname
        self.keyring = hs.get_keyring()
        self.is_mine_id = hs.is_mine_id
        self.is_mine_server_name = hs.is_mine_server_name
        self._spam_checker_module_callbacks = hs.get_module_api_callbacks().spam_checker
        self.event_creation_handler = hs.get_event_creation_handler()
        self.event_builder_factory = hs.get_event_builder_factory()
        self._event_auth_handler = hs.get_event_auth_handler()
        self._server_notices_mxid = hs.config.servernotices.server_notices_mxid
        self.config = hs.config
        self.http_client = hs.get_proxied_blocklisted_http_client()
        self._replication = hs.get_replication_data_handler()
        self._federation_event_handler = hs.get_federation_event_handler()
        self._device_handler = hs.get_device_handler()
        self._bulk_push_rule_evaluator = hs.get_bulk_push_rule_evaluator()
        self._notifier = hs.get_notifier()
        self._worker_locks = hs.get_worker_locks_handler()

        self._room_backfill = Linearizer(name="room_backfill", clock=self.clock)

        self._third_party_event_rules = (
            hs.get_module_api_callbacks().third_party_event_rules
        )

        # Tracks running partial state syncs by room ID.
        # Partial state syncs currently only run on the main process, so it's okay to
        # track them in-memory for now.
        self._active_partial_state_syncs: set[str] = set()
        # Tracks partial state syncs we may want to restart.
        # A dictionary mapping room IDs to (initial destination, other destinations)
        # tuples.
        self._partial_state_syncs_maybe_needing_restart: dict[
            str, tuple[str | None, AbstractSet[str]]
        ] = {}
        # A lock guarding the partial state flag for rooms.
        # When the lock is held for a given room, no other concurrent code may
        # partial state or un-partial state the room.
        self._is_partial_state_room_linearizer = Linearizer(
            name="_is_partial_state_room_linearizer",
            clock=self.clock,
        )

        # if this is the main process, fire off a background process to resume
        # any partial-state-resync operations which were in flight when we
        # were shut down.
        if not hs.config.worker.worker_app:
            self.hs.run_as_background_process(
                "resume_sync_partial_state_room",
                self._resume_partial_state_room_sync,
            )

    @trace
    @tag_args
    async def maybe_backfill(
        self, room_id: str, current_depth: int, limit: int, record_time: bool = True
    ) -> None:
        """Checks the database to see if we should backfill before paginating,
        and if so do.

        Args:
            room_id
            current_depth: The depth from which we're paginating from. This is
                used to decide if we should backfill and what extremities to
                use.
            limit: The number of events that the pagination request will
                return. This is used as part of the heuristic to decide if we
                should back paginate.
            record_time: Whether to record the time it takes to backfill.

        """
        # Starting the processing time here so we can include the room backfill
        # linearizer lock queue in the timing
        processing_start_time = self.clock.time_msec() if record_time else 0

        async with self._room_backfill.queue(room_id):
            async with self._worker_locks.acquire_read_write_lock(
                PURGE_PAGINATION_LOCK_NAME, room_id, write=False
            ):
                return await self._maybe_backfill_inner(
                    room_id,
                    current_depth,
                    limit,
                    processing_start_time=processing_start_time,
                )

    @trace
    @tag_args
    async def _maybe_backfill_inner(
        self,
        room_id: str,
        current_depth: int,
        limit: int,
        *,
<<<<<<< HEAD
        processing_start_time: Optional[int],
    ) -> None:
=======
        processing_start_time: int | None,
    ) -> bool:
>>>>>>> 87d6e270
        """
        Checks whether the `current_depth` is at or approaching any backfill
        points in the room and if so, will backfill. We only care about
        checking backfill points that happened before the `current_depth`
        (meaning less than or equal to the `current_depth`).

        Args:
            room_id: The room to backfill in.
            current_depth: The depth to check at for any upcoming backfill points.
            limit: The max number of events to request from the remote federated server.
            processing_start_time: The time when `maybe_backfill` started processing.
                Only used for timing. If `None`, no timing observation will be made.

        Returns:
            True if we actually tried to backfill something, otherwise False.
        """
        backwards_extremities = [
            _BackfillPoint(event_id, depth, _BackfillPointType.BACKWARDS_EXTREMITY)
            for event_id, depth in await self.store.get_backfill_points_in_room(
                room_id=room_id,
                current_depth=current_depth,
                # We only need to end up with 5 extremities combined with the
                # insertion event extremities to make the `/backfill` request
                # but fetch an order of magnitude more to make sure there is
                # enough even after we filter them by whether visible in the
                # history. This isn't fool-proof as all backfill points within
                # our limit could be filtered out but seems like a good amount
                # to try with at least.
                limit=50,
            )
        ]

        # we now have a list of potential places to backpaginate from. We prefer to
        # start with the most recent (ie, max depth), so let's sort the list.
        sorted_backfill_points: list[_BackfillPoint] = sorted(
            backwards_extremities,
            key=lambda e: -int(e.depth),
        )

        logger.debug(
            "_maybe_backfill_inner: room_id: %s: current_depth: %s, limit: %s, "
            "backfill points (%d): %s",
            room_id,
            current_depth,
            limit,
            len(sorted_backfill_points),
            sorted_backfill_points,
        )
        set_tag(
            SynapseTags.RESULT_PREFIX + "sorted_backfill_points",
            str(sorted_backfill_points),
        )
        set_tag(
            SynapseTags.RESULT_PREFIX + "sorted_backfill_points.length",
            str(len(sorted_backfill_points)),
        )

        # If we have no backfill points lower than the `current_depth` then either we
        # can a) bail or b) still attempt to backfill. We opt to try backfilling anyway
        # just in case we do get relevant events. This is good for eventual consistency
        # sake but we don't need to block the client for something that is just as
        # likely not to return anything relevant so we backfill in the background. The
        # only way, this could return something relevant is if we discover a new branch
        # of history that extends all the way back to where we are currently paginating
        # and it's within the 100 events that are returned from `/backfill`.
        if not sorted_backfill_points and current_depth != MAX_DEPTH:
            # Check that we actually have later backfill points, if not just return.
            have_later_backfill_points = await self.store.get_backfill_points_in_room(
                room_id=room_id,
                current_depth=MAX_DEPTH,
                limit=1,
            )
            if not have_later_backfill_points:
                return None

            logger.debug(
                "_maybe_backfill_inner: all backfill points are *after* current depth. Trying again with later backfill points."
            )
            self.hs.run_as_background_process(
                "_maybe_backfill_inner_anyway_with_max_depth",
                self.maybe_backfill,
                room_id=room_id,
                # We use `MAX_DEPTH` so that we find all backfill points next
                # time (all events are below the `MAX_DEPTH`)
                current_depth=MAX_DEPTH,
                limit=limit,
                # We don't want to start another timing observation from this
                # nested recursive call. The top-most call can record the time
                # overall otherwise the smaller one will throw off the results.
                record_time=False,
            )
            # We return `False` because we're backfilling in the background and there is
            # no new events immediately for the caller to know about yet.
            return None

        # Even after recursing with `MAX_DEPTH`, we didn't find any
        # backward extremities to backfill from.
        if not sorted_backfill_points:
            logger.debug(
                "_maybe_backfill_inner: Not backfilling as no backward extremities found."
            )
            return None

        # If we're approaching an extremity we trigger a backfill, otherwise we
        # no-op.
        #
        # We chose twice the limit here as then clients paginating backwards
        # will send pagination requests that trigger backfill at least twice
        # using the most recent extremity before it gets removed (see below). We
        # chose more than one times the limit in case of failure, but choosing a
        # much larger factor will result in triggering a backfill request much
        # earlier than necessary.
        max_depth_of_backfill_points = sorted_backfill_points[0].depth
        if current_depth - 2 * limit > max_depth_of_backfill_points:
            logger.debug(
                "Not backfilling as we don't need to. %d < %d - 2 * %d",
                max_depth_of_backfill_points,
                current_depth,
                limit,
            )
            return None

        # For performance's sake, we only want to paginate from a particular extremity
        # if we can actually see the events we'll get. Otherwise, we'd just spend a lot
        # of resources to get redacted events. We check each extremity in turn and
        # ignore those which users on our server wouldn't be able to see.
        #
        # Additionally, we limit ourselves to backfilling from at most 5 extremities,
        # for two reasons:
        #
        # - The check which determines if we can see an extremity's events can be
        #   expensive (we load the full state for the room at each of the backfill
        #   points, or (worse) their successors)
        # - We want to avoid the server-server API request URI becoming too long.
        #
        # *Note*: the spec wants us to keep backfilling until we reach the start
        # of the room in case we are allowed to see some of the history. However,
        # in practice that causes more issues than its worth, as (a) it's
        # relatively rare for there to be any visible history and (b) even when
        # there is it's often sufficiently long ago that clients would stop
        # attempting to paginate before backfill reached the visible history.

        extremities_to_request: list[str] = []
        for bp in sorted_backfill_points:
            if len(extremities_to_request) >= 5:
                break

            # For regular backwards extremities, we don't have the extremity events
            # themselves, so we need to actually check the events that reference them -
            # their "successor" events.
            #
            # TODO: Correctly handle the case where we are allowed to see the
            #   successor event but not the backward extremity, e.g. in the case of
            #   initial join of the server where we are allowed to see the join
            #   event but not anything before it. This would require looking at the
            #   state *before* the event, ignoring the special casing certain event
            #   types have.
            event_ids_to_check = await self.store.get_successor_events(bp.event_id)

            events_to_check = await self.store.get_events_as_list(
                event_ids_to_check,
                redact_behaviour=EventRedactBehaviour.as_is,
                get_prev_content=False,
            )

            # We unset `filter_out_erased_senders` as we might otherwise get false
            # positives from users having been erased.
            filtered_extremities = await filter_events_for_server(
                self._storage_controllers,
                self.server_name,
                self.server_name,
                events_to_check,
                redact=False,
                filter_out_erased_senders=False,
                filter_out_remote_partial_state_events=False,
            )
            if filtered_extremities:
                extremities_to_request.append(bp.event_id)
            else:
                logger.debug(
                    "_maybe_backfill_inner: skipping extremity %s as it would not be visible",
                    bp,
                )

        if not extremities_to_request:
            logger.debug(
                "_maybe_backfill_inner: found no extremities which would be visible"
            )
            return None

        logger.debug(
            "_maybe_backfill_inner: extremities_to_request %s", extremities_to_request
        )
        set_tag(
            SynapseTags.RESULT_PREFIX + "extremities_to_request",
            str(extremities_to_request),
        )
        set_tag(
            SynapseTags.RESULT_PREFIX + "extremities_to_request.length",
            str(len(extremities_to_request)),
        )

        # Now we need to decide which hosts to hit first.
        # First we try hosts that are already in the room.
        # TODO: HEURISTIC ALERT.
        likely_domains = (
            await self._storage_controllers.state.get_current_hosts_in_room_ordered(
                room_id
            )
        )

        async def try_backfill(domains: StrCollection) -> None:
            # TODO: Should we try multiple of these at a time?

            # Number of contacted remote homeservers that have denied our backfill
            # request with a 4xx code.
            denied_count = 0

            # Maximum number of contacted remote homeservers that can deny our
            # backfill request with 4xx codes before we give up.
            max_denied_count = 5

            for dom in domains:
                # We don't want to ask our own server for information we don't have
                if self.is_mine_server_name(dom):
                    continue

                try:
                    await self._federation_event_handler.backfill(
                        dom, room_id, limit=100, extremities=extremities_to_request
                    )
                    # If this succeeded then we probably already have the
                    # appropriate stuff.
                    # TODO: We can probably do something more intelligent here.
                    return None
                except NotRetryingDestination as e:
                    logger.info("_maybe_backfill_inner: %s", e)
                    continue
                except FederationDeniedError:
                    logger.info(
                        "_maybe_backfill_inner: Not attempting to backfill from %s because the homeserver is not on our federation whitelist",
                        dom,
                    )
                    continue
                except (SynapseError, InvalidResponseError) as e:
                    logger.info("Failed to backfill from %s because %s", dom, e)
                    continue
                except HttpResponseException as e:
                    if 400 <= e.code < 500:
                        logger.warning(
                            "Backfill denied from %s because %s [%d/%d]",
                            dom,
                            e,
                            denied_count,
                            max_denied_count,
                        )
                        denied_count += 1
                        if denied_count >= max_denied_count:
                            return None
                        continue

                    logger.info("Failed to backfill from %s because %s", dom, e)
                    continue
                except CodeMessageException as e:
                    if 400 <= e.code < 500:
                        logger.warning(
                            "Backfill denied from %s because %s [%d/%d]",
                            dom,
                            e,
                            denied_count,
                            max_denied_count,
                        )
                        denied_count += 1
                        if denied_count >= max_denied_count:
                            return None
                        continue

                    logger.info("Failed to backfill from %s because %s", dom, e)
                    continue
                except RequestSendFailed as e:
                    logger.info("Failed to get backfill from %s because %s", dom, e)
                    continue
                except Exception as e:
                    logger.exception("Failed to backfill from %s because %s", dom, e)
                    continue

            return None

        # If we have the `processing_start_time`, then we can make an
        # observation. We wouldn't have the `processing_start_time` in the case
        # where `_maybe_backfill_inner` is recursively called to find any
        # backfill points regardless of `current_depth`.
        if processing_start_time is not None:
            processing_end_time = self.clock.time_msec()
            backfill_processing_before_timer.labels(
                **{SERVER_NAME_LABEL: self.server_name}
            ).observe((processing_end_time - processing_start_time) / 1000)

        # TODO: we could also try servers which were previously in the room, but
        #   are no longer.
        return await try_backfill(likely_domains)

    async def send_invite(self, target_host: str, event: EventBase) -> EventBase:
        """Sends the invite to the remote server for signing.

        Invites must be signed by the invitee's server before distribution.
        """
        try:
            pdu = await self.federation_client.send_invite(
                destination=target_host,
                room_id=event.room_id,
                event_id=event.event_id,
                pdu=event,
            )
        except RequestSendFailed:
            raise SynapseError(502, f"Can't connect to server {target_host}")

        return pdu

    async def on_event_auth(self, event_id: str) -> list[EventBase]:
        event = await self.store.get_event(event_id)
        auth = await self.store.get_auth_chain(
            event.room_id, list(event.auth_event_ids()), include_given=True
        )
        return list(auth)

    async def do_invite_join(
        self, target_hosts: Iterable[str], room_id: str, joinee: str, content: JsonDict
    ) -> tuple[str, int]:
        """Attempts to join the `joinee` to the room `room_id` via the
        servers contained in `target_hosts`.

        This first triggers a /make_join/ request that returns a partial
        event that we can fill out and sign. This is then sent to the
        remote server via /send_join/ which responds with the state at that
        event and the auth_chains.

        We suspend processing of any received events from this room until we
        have finished processing the join.

        Args:
            target_hosts: List of servers to attempt to join the room with.

            room_id: The ID of the room to join.

            joinee: The User ID of the joining user.

            content: The event content to use for the join event.
        """
        # TODO: We should be able to call this on workers, but the upgrading of
        # room stuff after join currently doesn't work on workers.
        # TODO: Before we relax this condition, we need to allow re-syncing of
        # partial room state to happen on workers.
        assert self.config.worker.worker_app is None

        logger.debug("Joining %s to %s", joinee, room_id)

        origin, event, room_version_obj = await self._make_and_verify_event(
            target_hosts,
            room_id,
            joinee,
            "join",
            content,
            params={"ver": KNOWN_ROOM_VERSIONS},
        )

        # This shouldn't happen, because the RoomMemberHandler has a
        # linearizer lock which only allows one operation per user per room
        # at a time - so this is just paranoia.
        assert room_id not in self._federation_event_handler.room_queues

        self._federation_event_handler.room_queues[room_id] = []

        is_host_joined = await self.store.is_host_joined(room_id, self.server_name)

        if not is_host_joined:
            # We may have old forward extremities lying around if the homeserver left
            # the room completely in the past. Clear them out.
            #
            # Note that this check-then-clear is subject to races where
            #  * the homeserver is in the room and stops being in the room just after
            #    the check. We won't reset the forward extremities, but that's okay,
            #    since they will be almost up to date.
            #  * the homeserver is not in the room and starts being in the room just
            #    after the check. This can't happen, since `RoomMemberHandler` has a
            #    linearizer lock which prevents concurrent remote joins into the same
            #    room.
            # In short, the races either have an acceptable outcome or should be
            # impossible.
            await self.store.clean_room_for_join(room_id)

        try:
            # Try the host we successfully got a response to /make_join/
            # request first.
            host_list = list(target_hosts)
            try:
                host_list.remove(origin)
                host_list.insert(0, origin)
            except ValueError:
                pass

            async with self._is_partial_state_room_linearizer.queue(room_id):
                already_partial_state_room = await self.store.is_partial_state_room(
                    room_id
                )

                ret = await self.federation_client.send_join(
                    host_list,
                    event,
                    room_version_obj,
                    # Perform a full join when we are already in the room and it is a
                    # full state room, since we are not allowed to persist a partial
                    # state join event in a full state room. In the future, we could
                    # optimize this by always performing a partial state join and
                    # computing the state ourselves or retrieving it from the remote
                    # homeserver if necessary.
                    #
                    # There's a race where we leave the room, then perform a full join
                    # anyway. This should end up being fast anyway, since we would
                    # already have the full room state and auth chain persisted.
                    partial_state=self.config.experimental.msc3706_enabled
                    and (not is_host_joined or already_partial_state_room),
                )

                event = ret.event
                origin = ret.origin
                state = ret.state
                auth_chain = ret.auth_chain
                auth_chain.sort(key=lambda e: e.depth)

                logger.debug("do_invite_join auth_chain: %s", auth_chain)
                logger.debug("do_invite_join state: %s", state)

                logger.debug("do_invite_join event: %s", event)

                # if this is the first time we've joined this room, it's time to add
                # a row to `rooms` with the correct room version. If there's already a
                # row there, we should override it, since it may have been populated
                # based on an invite request which lied about the room version.
                #
                # federation_client.send_join has already checked that the room
                # version in the received create event is the same as room_version_obj,
                # so we can rely on it now.
                #
                await self.store.upsert_room_on_join(
                    room_id=room_id,
                    room_version=room_version_obj,
                    state_events=state,
                )

                if ret.partial_state and not already_partial_state_room:
                    # Mark the room as having partial state.
                    # The background process is responsible for unmarking this flag,
                    # even if the join fails.
                    # TODO(faster_joins):
                    #     We may want to reset the partial state info if it's from an
                    #     old, failed partial state join.
                    #     https://github.com/matrix-org/synapse/issues/13000

                    # FIXME: Ideally, we would store the full stream token here
                    # not just the minimum stream ID, so that we can compute an
                    # accurate list of device changes when un-partial-ing the
                    # room. The only side effect of this is that we may send
                    # extra unecessary device list outbound pokes through
                    # federation, which is harmless.
                    device_lists_stream_id = self.store.get_device_stream_token().stream

                    await self.store.store_partial_state_room(
                        room_id=room_id,
                        servers=ret.servers_in_room,
                        device_lists_stream_id=device_lists_stream_id,
                        joined_via=origin,
                    )

                try:
                    max_stream_id = (
                        await self._federation_event_handler.process_remote_join(
                            origin,
                            room_id,
                            auth_chain,
                            state,
                            event,
                            room_version_obj,
                            partial_state=ret.partial_state,
                        )
                    )
                except PartialStateConflictError:
                    # This should be impossible, since we hold the lock on the room's
                    # partial statedness.
                    logger.error(
                        "Room %s was un-partial stated while processing remote join.",
                        room_id,
                    )
                    raise
                else:
                    # Record the join event id for future use (when we finish the full
                    # join). We have to do this after persisting the event to keep
                    # foreign key constraints intact.
                    if ret.partial_state and not already_partial_state_room:
                        # TODO(faster_joins):
                        #     We may want to reset the partial state info if it's from
                        #     an old, failed partial state join.
                        #     https://github.com/matrix-org/synapse/issues/13000
                        await self.store.write_partial_state_rooms_join_event_id(
                            room_id, event.event_id
                        )
                finally:
                    # Always kick off the background process that asynchronously fetches
                    # state for the room.
                    # If the join failed, the background process is responsible for
                    # cleaning up — including unmarking the room as a partial state
                    # room.
                    if ret.partial_state:
                        # Kick off the process of asynchronously fetching the state for
                        # this room.
                        self._start_partial_state_room_sync(
                            initial_destination=origin,
                            other_destinations=ret.servers_in_room,
                            room_id=room_id,
                        )

            # We wait here until this instance has seen the events come down
            # replication (if we're using replication) as the below uses caches.
            await self._replication.wait_for_stream_position(
                self.config.worker.events_shard_config.get_instance(room_id),
                "events",
                max_stream_id,
            )

            # Check whether this room is the result of an upgrade of a room we already know
            # about. If so, migrate over user information
            predecessor = await self.store.get_room_predecessor(room_id)
            if not predecessor or not isinstance(predecessor.get("room_id"), str):
                return event.event_id, max_stream_id
            old_room_id = predecessor["room_id"]
            logger.debug(
                "Found predecessor for %s during remote join: %s", room_id, old_room_id
            )

            # We retrieve the room member handler here as to not cause a cyclic dependency
            member_handler = self.hs.get_room_member_handler()
            await member_handler.transfer_room_state_on_room_upgrade(
                old_room_id, room_id
            )

            logger.debug("Finished joining %s to %s", joinee, room_id)
            return event.event_id, max_stream_id
        finally:
            room_queue = self._federation_event_handler.room_queues[room_id]
            del self._federation_event_handler.room_queues[room_id]

            # we don't need to wait for the queued events to be processed -
            # it's just a best-effort thing at this point. We do want to do
            # them roughly in order, though, otherwise we'll end up making
            # lots of requests for missing prev_events which we do actually
            # have. Hence we fire off the background task, but don't wait for it.

            self.hs.run_as_background_process(
                "handle_queued_pdus",
                self._handle_queued_pdus,
                room_queue,
            )

    async def do_knock(
        self,
        target_hosts: list[str],
        room_id: str,
        knockee: str,
        content: JsonDict,
    ) -> tuple[str, int]:
        """Sends the knock to the remote server.

        This first triggers a make_knock request that returns a partial
        event that we can fill out and sign. This is then sent to the
        remote server via send_knock.

        Knock events must be signed by the knockee's server before distributing.

        Args:
            target_hosts: A list of hosts that we want to try knocking through.
            room_id: The ID of the room to knock on.
            knockee: The ID of the user who is knocking.
            content: The content of the knock event.

        Returns:
            A tuple of (event ID, stream ID).

        Raises:
            SynapseError: If the chosen remote server returns a 3xx/4xx code.
            RuntimeError: If no servers were reachable.
        """
        logger.debug("Knocking on room %s on behalf of user %s", room_id, knockee)

        # Inform the remote server of the room versions we support
        supported_room_versions = list(KNOWN_ROOM_VERSIONS.keys())

        # Ask the remote server to create a valid knock event for us. Once received,
        # we sign the event
        params: dict[str, Iterable[str]] = {"ver": supported_room_versions}
        origin, event, event_format_version = await self._make_and_verify_event(
            target_hosts, room_id, knockee, Membership.KNOCK, content, params=params
        )

        # Mark the knock as an outlier as we don't yet have the state at this point in
        # the DAG.
        event.internal_metadata.outlier = True

        # ... but tell /sync to send it to clients anyway.
        event.internal_metadata.out_of_band_membership = True

        # Record the room ID and its version so that we have a record of the room
        await self.store.maybe_store_room_on_outlier_membership(
            room_id=event.room_id, room_version=event_format_version
        )

        # Initially try the host that we successfully called /make_knock on
        try:
            target_hosts.remove(origin)
            target_hosts.insert(0, origin)
        except ValueError:
            pass

        # Send the signed event back to the room, and potentially receive some
        # further information about the room in the form of partial state events
        knock_response = await self.federation_client.send_knock(target_hosts, event)

        # Store any stripped room state events in the "unsigned" key of the event.
        # This is a bit of a hack and is cribbing off of invites. Basically we
        # store the room state here and retrieve it again when this event appears
        # in the invitee's sync stream. It is stripped out for all other local users.
        stripped_room_state = knock_response.get("knock_room_state")

        if stripped_room_state is None:
            raise KeyError("Missing 'knock_room_state' field in send_knock response")

        if not isinstance(stripped_room_state, list):
            raise TypeError("'knock_room_state' has wrong type")

        event.unsigned["knock_room_state"] = stripped_room_state

        context = EventContext.for_outlier(self._storage_controllers)
        stream_id = await self._federation_event_handler.persist_events_and_notify(
            event.room_id, [(event, context)]
        )
        return event.event_id, stream_id

    async def _handle_queued_pdus(
        self, room_queue: list[tuple[EventBase, str]]
    ) -> None:
        """Process PDUs which got queued up while we were busy send_joining.

        Args:
            room_queue: list of PDUs to be processed and the servers that sent them
        """
        for p, origin in room_queue:
            try:
                logger.info(
                    "Processing queued PDU %s which was received while we were joining",
                    p,
                )
                with nested_logging_context(p.event_id):
                    await self._federation_event_handler.on_receive_pdu(origin, p)
            except Exception as e:
                logger.warning(
                    "Error handling queued PDU %s from %s: %s", p.event_id, origin, e
                )

    async def on_make_join_request(
        self, origin: str, room_id: str, user_id: str
    ) -> EventBase:
        """We've received a /make_join/ request, so we create a partial
        join event for the room and return that. We do *not* persist or
        process it until the other server has signed it and sent it back.

        Args:
            origin: The (verified) server name of the requesting server.
            room_id: Room to create join event in
            user_id: The user to create the join for
        """
        if get_domain_from_id(user_id) != origin:
            logger.info(
                "Got /make_join request for user %r from different origin %s, ignoring",
                user_id,
                origin,
            )
            raise SynapseError(403, "User not from origin", Codes.FORBIDDEN)

        # checking the room version will check that we've actually heard of the room
        # (and return a 404 otherwise)
        room_version = await self.store.get_room_version(room_id)

        if await self.store.is_partial_state_room(room_id):
            # If our server is still only partially joined, we can't give a complete
            # response to /make_join, so return a 404 as we would if we weren't in the
            # room at all.
            # The main reason we can't respond properly is that we need to know about
            # the auth events for the join event that we would return.
            # We also should not bother entertaining the /make_join since we cannot
            # handle the /send_join.
            logger.info(
                "Rejecting /make_join to %s because it's a partial state room", room_id
            )
            raise SynapseError(
                404,
                "Unable to handle /make_join right now; this server is not fully joined.",
                errcode=Codes.NOT_FOUND,
            )

        # now check that we are *still* in the room
        is_in_room = await self._event_auth_handler.is_host_in_room(
            room_id, self.server_name
        )
        if not is_in_room:
            logger.info(
                "Got /make_join request for room %s we are no longer in",
                room_id,
            )
            raise NotFoundError("Not an active room on this server")

        event_content = {"membership": Membership.JOIN}

        # If the current room is using restricted join rules, additional information
        # may need to be included in the event content in order to efficiently
        # validate the event.
        #
        # Note that this requires the /send_join request to come back to the
        # same server.
        prev_event_ids = None
        if room_version.restricted_join_rule:
            # Note that the room's state can change out from under us and render our
            # nice join rules-conformant event non-conformant by the time we build the
            # event. When this happens, our validation at the end fails and we respond
            # to the requesting server with a 403, which is misleading — it indicates
            # that the user is not allowed to join the room and the joining server
            # should not bother retrying via this homeserver or any others, when
            # in fact we've just messed up with building the event.
            #
            # To reduce the likelihood of this race, we capture the forward extremities
            # of the room (prev_event_ids) just before fetching the current state, and
            # hope that the state we fetch corresponds to the prev events we chose.
            prev_event_ids = await self.store.get_prev_events_for_room(room_id)
            state_ids = await self._state_storage_controller.get_current_state_ids(
                room_id
            )
            if await self._event_auth_handler.has_restricted_join_rules(
                state_ids, room_version
            ):
                prev_member_event_id = state_ids.get((EventTypes.Member, user_id), None)
                # If the user is invited or joined to the room already, then
                # no additional info is needed.
                include_auth_user_id = True
                if prev_member_event_id:
                    prev_member_event = await self.store.get_event(prev_member_event_id)
                    include_auth_user_id = prev_member_event.membership not in (
                        Membership.JOIN,
                        Membership.INVITE,
                    )

                if include_auth_user_id:
                    event_content[
                        EventContentFields.AUTHORISING_USER
                    ] = await self._event_auth_handler.get_user_which_could_invite(
                        room_id,
                        state_ids,
                    )

        builder = self.event_builder_factory.for_room_version(
            room_version,
            {
                "type": EventTypes.Member,
                "content": event_content,
                "room_id": room_id,
                "sender": user_id,
                "state_key": user_id,
            },
        )

        try:
            (
                event,
                unpersisted_context,
            ) = await self.event_creation_handler.create_new_client_event(
                builder=builder,
                prev_event_ids=prev_event_ids,
            )
        except SynapseError as e:
            logger.warning("Failed to create join to %s because %s", room_id, e)
            raise

        # Ensure the user can even join the room.
        await self._federation_event_handler.check_join_restrictions(
            unpersisted_context, event
        )

        # The remote hasn't signed it yet, obviously. We'll do the full checks
        # when we get the event back in `on_send_join_request`
        await self._event_auth_handler.check_auth_rules_from_context(event)
        return event

    async def on_invite_request(
        self, origin: str, event: EventBase, room_version: RoomVersion
    ) -> EventBase:
        """We've got an invite event. Process and persist it. Sign it.

        Respond with the now signed event.
        """
        if event.state_key is None:
            raise SynapseError(400, "The invite event did not have a state key")

        is_blocked = await self.store.is_room_blocked(event.room_id)
        if is_blocked:
            raise SynapseError(403, "This room has been blocked on this server")

        if self.hs.config.server.block_non_admin_invites:
            raise SynapseError(403, "This server does not accept room invites")

        spam_check = (
            await self._spam_checker_module_callbacks.federated_user_may_invite(event)
        )
        if spam_check != NOT_SPAM:
            raise SynapseError(
                403,
                "This user is not permitted to send invites to this server/user",
                errcode=spam_check[0],
                additional_fields=spam_check[1],
            )

        membership = event.content.get("membership")
        if event.type != EventTypes.Member or membership != Membership.INVITE:
            raise SynapseError(400, "The event was not an m.room.member invite event")

        sender_domain = get_domain_from_id(event.sender)
        if sender_domain != origin:
            raise SynapseError(
                400, "The invite event was not from the server sending it"
            )

        if not self.is_mine_id(event.state_key):
            raise SynapseError(400, "The invite event must be for this server")

        # block any attempts to invite the server notices mxid
        if event.state_key == self._server_notices_mxid:
            raise SynapseError(HTTPStatus.FORBIDDEN, "Cannot invite this user")

        # check the invitee's configuration and apply rules
        invite_config = await self.store.get_invite_config_for_user(event.state_key)
        rule = invite_config.get_invite_rule(event.sender)
        if rule == InviteRule.BLOCK:
            logger.info(
                "Automatically rejecting invite from %s due to the invite filtering rules of %s",
                event.sender,
                event.state_key,
            )
            raise SynapseError(
                403,
                "You are not permitted to invite this user.",
                errcode=Codes.INVITE_BLOCKED,
            )
        # InviteRule.IGNORE is handled at the sync layer

        # We retrieve the room member handler here as to not cause a cyclic dependency
        member_handler = self.hs.get_room_member_handler()
        # We don't rate limit based on room ID, as that should be done by
        # sending server.
        await member_handler.ratelimit_invite(None, None, event.state_key)

        # keep a record of the room version, if we don't yet know it.
        # (this may get overwritten if we later get a different room version in a
        # join dance).
        await self.store.maybe_store_room_on_outlier_membership(
            room_id=event.room_id, room_version=room_version
        )

        event.internal_metadata.outlier = True
        event.internal_metadata.out_of_band_membership = True

        event.signatures.update(
            compute_event_signature(
                room_version,
                event.get_pdu_json(),
                self.hs.hostname,
                self.hs.signing_key,
            )
        )

        context = EventContext.for_outlier(self._storage_controllers)

        await self._bulk_push_rule_evaluator.action_for_events_by_user(
            [(event, context)]
        )
        try:
            await self._federation_event_handler.persist_events_and_notify(
                event.room_id, [(event, context)]
            )
        except Exception:
            await self.store.remove_push_actions_from_staging(event.event_id)
            raise

        return event

    async def do_remotely_reject_invite(
        self, target_hosts: Iterable[str], room_id: str, user_id: str, content: JsonDict
    ) -> tuple[EventBase, int]:
        origin, event, room_version = await self._make_and_verify_event(
            target_hosts, room_id, user_id, "leave", content=content
        )
        # Mark as outlier as we don't have any state for this event; we're not
        # even in the room.
        event.internal_metadata.outlier = True
        event.internal_metadata.out_of_band_membership = True

        # Try the host that we successfully called /make_leave/ on first for
        # the /send_leave/ request.
        host_list = list(target_hosts)
        try:
            host_list.remove(origin)
            host_list.insert(0, origin)
        except ValueError:
            pass

        await self.federation_client.send_leave(host_list, event)

        context = EventContext.for_outlier(self._storage_controllers)
        stream_id = await self._federation_event_handler.persist_events_and_notify(
            event.room_id, [(event, context)]
        )

        return event, stream_id

    async def _make_and_verify_event(
        self,
        target_hosts: Iterable[str],
        room_id: str,
        user_id: str,
        membership: str,
        content: JsonDict,
        params: dict[str, str | Iterable[str]] | None = None,
    ) -> tuple[str, EventBase, RoomVersion]:
        (
            origin,
            event,
            room_version,
        ) = await self.federation_client.make_membership_event(
            target_hosts, room_id, user_id, membership, content, params=params
        )

        logger.debug("Got response to make_%s: %s", membership, event)

        # We should assert some things.
        # FIXME: Do this in a nicer way
        assert event.type == EventTypes.Member
        assert event.user_id == user_id
        assert event.state_key == user_id
        assert event.room_id == room_id
        return origin, event, room_version

    async def on_make_leave_request(
        self, origin: str, room_id: str, user_id: str
    ) -> EventBase:
        """We've received a /make_leave/ request, so we create a partial
        leave event for the room and return that. We do *not* persist or
        process it until the other server has signed it and sent it back.

        Args:
            origin: The (verified) server name of the requesting server.
            room_id: Room to create leave event in
            user_id: The user to create the leave for
        """
        if get_domain_from_id(user_id) != origin:
            logger.info(
                "Got /make_leave request for user %r from different origin %s, ignoring",
                user_id,
                origin,
            )
            raise SynapseError(403, "User not from origin", Codes.FORBIDDEN)

        room_version_obj = await self.store.get_room_version(room_id)
        builder = self.event_builder_factory.for_room_version(
            room_version_obj,
            {
                "type": EventTypes.Member,
                "content": {"membership": Membership.LEAVE},
                "room_id": room_id,
                "sender": user_id,
                "state_key": user_id,
            },
        )

        event, _ = await self.event_creation_handler.create_new_client_event(
            builder=builder
        )

        try:
            # The remote hasn't signed it yet, obviously. We'll do the full checks
            # when we get the event back in `on_send_leave_request`
            await self._event_auth_handler.check_auth_rules_from_context(event)
        except AuthError as e:
            logger.warning("Failed to create new leave %r because %s", event, e)
            raise e

        return event

    async def on_make_knock_request(
        self, origin: str, room_id: str, user_id: str
    ) -> EventBase:
        """We've received a make_knock request, so we create a partial
        knock event for the room and return that. We do *not* persist or
        process it until the other server has signed it and sent it back.

        Args:
            origin: The (verified) server name of the requesting server.
            room_id: The room to create the knock event in.
            user_id: The user to create the knock for.

        Returns:
            The partial knock event.
        """
        if get_domain_from_id(user_id) != origin:
            logger.info(
                "Get /make_knock request for user %r from different origin %s, ignoring",
                user_id,
                origin,
            )
            raise SynapseError(403, "User not from origin", Codes.FORBIDDEN)

        room_version_obj = await self.store.get_room_version(room_id)

        builder = self.event_builder_factory.for_room_version(
            room_version_obj,
            {
                "type": EventTypes.Member,
                "content": {"membership": Membership.KNOCK},
                "room_id": room_id,
                "sender": user_id,
                "state_key": user_id,
            },
        )

        (
            event,
            unpersisted_context,
        ) = await self.event_creation_handler.create_new_client_event(builder=builder)

        event_allowed, _ = await self._third_party_event_rules.check_event_allowed(
            event, unpersisted_context
        )
        if not event_allowed:
            logger.warning("Creation of knock %s forbidden by third-party rules", event)
            raise SynapseError(
                403, "This event is not allowed in this context", Codes.FORBIDDEN
            )

        try:
            # The remote hasn't signed it yet, obviously. We'll do the full checks
            # when we get the event back in `on_send_knock_request`
            await self._event_auth_handler.check_auth_rules_from_context(event)
        except AuthError as e:
            logger.warning("Failed to create new knock %r because %s", event, e)
            raise e

        return event

    @trace
    @tag_args
    async def get_state_ids_for_pdu(self, room_id: str, event_id: str) -> list[str]:
        """Returns the state at the event. i.e. not including said event."""
        event = await self.store.get_event(event_id, check_room_id=room_id)
        if event.internal_metadata.outlier:
            raise NotFoundError("State not known at event %s" % (event_id,))

        state_groups = await self._state_storage_controller.get_state_groups_ids(
            room_id, [event_id]
        )

        # get_state_groups_ids should return exactly one result
        assert len(state_groups) == 1

        state_map = next(iter(state_groups.values()))

        state_key = event.get_state_key()
        if state_key is not None:
            # the event was not rejected (get_event raises a NotFoundError for rejected
            # events) so the state at the event should include the event itself.
            assert state_map.get((event.type, state_key)) == event.event_id, (
                "State at event did not include event itself"
            )

            # ... but we need the state *before* that event
            if "replaces_state" in event.unsigned:
                prev_id = event.unsigned["replaces_state"]
                state_map[(event.type, state_key)] = prev_id
            else:
                del state_map[(event.type, state_key)]

        return list(state_map.values())

    async def on_backfill_request(
        self, origin: str, room_id: str, pdu_list: list[str], limit: int
    ) -> list[EventBase]:
        # We allow partially joined rooms since in this case we are filtering out
        # non-local events in `filter_events_for_server`.
        await self._event_auth_handler.assert_host_in_room(room_id, origin, True)

        # Synapse asks for 100 events per backfill request. Do not allow more.
        limit = min(limit, 100)

        events = await self.store.get_backfill_events(room_id, pdu_list, limit)
        logger.debug(
            "on_backfill_request: backfill events=%s",
            [
                "event_id=%s,depth=%d,body=%s,prevs=%s\n"
                % (
                    event.event_id,
                    event.depth,
                    event.content.get("body", event.type),
                    event.prev_event_ids(),
                )
                for event in events
            ],
        )

        events = await filter_events_for_server(
            self._storage_controllers,
            origin,
            self.server_name,
            events,
            redact=True,
            filter_out_erased_senders=True,
            filter_out_remote_partial_state_events=True,
        )

        return events

    async def get_persisted_pdu(self, origin: str, event_id: str) -> EventBase | None:
        """Get an event from the database for the given server.

        Args:
            origin: hostname of server which is requesting the event; we
               will check that the server is allowed to see it.
            event_id: id of the event being requested

        Returns:
            None if we know nothing about the event; otherwise the (possibly-redacted) event.

        Raises:
            AuthError if the server is not currently in the room
        """
        event = await self.store.get_event(
            event_id, allow_none=True, allow_rejected=True
        )

        if not event:
            return None

        await self._event_auth_handler.assert_host_in_room(event.room_id, origin)

        events = await filter_events_for_server(
            self._storage_controllers,
            origin,
            self.server_name,
            [event],
            redact=True,
            filter_out_erased_senders=True,
            filter_out_remote_partial_state_events=True,
        )
        event = events[0]
        return event

    async def on_get_missing_events(
        self,
        origin: str,
        room_id: str,
        earliest_events: list[str],
        latest_events: list[str],
        limit: int,
    ) -> list[EventBase]:
        # We allow partially joined rooms since in this case we are filtering out
        # non-local events in `filter_events_for_server`.
        await self._event_auth_handler.assert_host_in_room(room_id, origin, True)

        # Only allow up to 20 events to be retrieved per request.
        limit = min(limit, 20)

        missing_events = await self.store.get_missing_events(
            room_id=room_id,
            earliest_events=earliest_events,
            latest_events=latest_events,
            limit=limit,
        )

        missing_events = await filter_events_for_server(
            self._storage_controllers,
            origin,
            self.server_name,
            missing_events,
            redact=True,
            filter_out_erased_senders=True,
            filter_out_remote_partial_state_events=True,
        )

        return missing_events

    async def exchange_third_party_invite(
        self, sender_user_id: str, target_user_id: str, room_id: str, signed: JsonDict
    ) -> None:
        third_party_invite = {"signed": signed}

        event_dict = {
            "type": EventTypes.Member,
            "content": {
                "membership": Membership.INVITE,
                "third_party_invite": third_party_invite,
            },
            "room_id": room_id,
            "sender": sender_user_id,
            "state_key": target_user_id,
        }

        if await self._event_auth_handler.is_host_in_room(room_id, self.hs.hostname):
            room_version_obj = await self.store.get_room_version(room_id)
            builder = self.event_builder_factory.for_room_version(
                room_version_obj, event_dict
            )

            EventValidator().validate_builder(builder)

            # Try several times, it could fail with PartialStateConflictError
            # in send_membership_event, cf comment in except block.
            max_retries = 5
            for i in range(max_retries):
                try:
                    (
                        event,
                        unpersisted_context,
                    ) = await self.event_creation_handler.create_new_client_event(
                        builder=builder
                    )

                    (
                        event,
                        unpersisted_context,
                    ) = await self.add_display_name_to_third_party_invite(
                        room_version_obj, event_dict, event, unpersisted_context
                    )

                    context = await unpersisted_context.persist(event)

                    EventValidator().validate_new(event, self.config)

                    # We need to tell the transaction queue to send this out, even
                    # though the sender isn't a local user.
                    event.internal_metadata.send_on_behalf_of = self.hs.hostname

                    try:
                        validate_event_for_room_version(event)
                        await self._event_auth_handler.check_auth_rules_from_context(
                            event
                        )
                    except AuthError as e:
                        logger.warning(
                            "Denying new third party invite %r because %s", event, e
                        )
                        raise e

                    await self._check_signature(event, context)

                    # We retrieve the room member handler here as to not cause a cyclic dependency
                    member_handler = self.hs.get_room_member_handler()
                    await member_handler.send_membership_event(None, event, context)

                    break
                except PartialStateConflictError as e:
                    # Persisting couldn't happen because the room got un-partial stated
                    # in the meantime and context needs to be recomputed, so let's do so.
                    if i == max_retries - 1:
                        raise e
        else:
            destinations = {x.split(":", 1)[-1] for x in (sender_user_id, room_id)}

            try:
                await self.federation_client.forward_third_party_invite(
                    destinations, room_id, event_dict
                )
            except (RequestSendFailed, HttpResponseException):
                raise SynapseError(502, "Failed to forward third party invite")

    async def on_exchange_third_party_invite_request(
        self, event_dict: JsonDict
    ) -> None:
        """Handle an exchange_third_party_invite request from a remote server

        The remote server will call this when it wants to turn a 3pid invite
        into a normal m.room.member invite.

        Args:
            event_dict: Dictionary containing the event body.

        """
        assert_params_in_dict(event_dict, ["room_id"])
        room_version_obj = await self.store.get_room_version(event_dict["room_id"])

        # NB: event_dict has a particular specced format we might need to fudge
        # if we change event formats too much.
        builder = self.event_builder_factory.for_room_version(
            room_version_obj, event_dict
        )

        # Try several times, it could fail with PartialStateConflictError
        # in send_membership_event, cf comment in except block.
        max_retries = 5
        for i in range(max_retries):
            try:
                (
                    event,
                    unpersisted_context,
                ) = await self.event_creation_handler.create_new_client_event(
                    builder=builder
                )
                (
                    event,
                    unpersisted_context,
                ) = await self.add_display_name_to_third_party_invite(
                    room_version_obj, event_dict, event, unpersisted_context
                )

                context = await unpersisted_context.persist(event)

                try:
                    validate_event_for_room_version(event)
                    await self._event_auth_handler.check_auth_rules_from_context(event)
                except AuthError as e:
                    logger.warning("Denying third party invite %r because %s", event, e)
                    raise e
                await self._check_signature(event, context)

                # We need to tell the transaction queue to send this out, even
                # though the sender isn't a local user.
                event.internal_metadata.send_on_behalf_of = get_domain_from_id(
                    event.sender
                )

                # We retrieve the room member handler here as to not cause a cyclic dependency
                member_handler = self.hs.get_room_member_handler()
                await member_handler.send_membership_event(None, event, context)

                break
            except PartialStateConflictError as e:
                # Persisting couldn't happen because the room got un-partial stated
                # in the meantime and context needs to be recomputed, so let's do so.
                if i == max_retries - 1:
                    raise e

    async def add_display_name_to_third_party_invite(
        self,
        room_version_obj: RoomVersion,
        event_dict: JsonDict,
        event: EventBase,
        context: UnpersistedEventContextBase,
    ) -> tuple[EventBase, UnpersistedEventContextBase]:
        key = (
            EventTypes.ThirdPartyInvite,
            event.content["third_party_invite"]["signed"]["token"],
        )
        original_invite = None
        prev_state_ids = await context.get_prev_state_ids(StateFilter.from_types([key]))
        original_invite_id = prev_state_ids.get(key)
        if original_invite_id:
            original_invite = await self.store.get_event(
                original_invite_id, allow_none=True
            )
        if original_invite:
            # If the m.room.third_party_invite event's content is empty, it means the
            # invite has been revoked. In this case, we don't have to raise an error here
            # because the auth check will fail on the invite (because it's not able to
            # fetch public keys from the m.room.third_party_invite event's content, which
            # is empty).
            display_name = original_invite.content.get("display_name")
            event_dict["content"]["third_party_invite"]["display_name"] = display_name
        else:
            logger.info(
                "Could not find invite event for third_party_invite: %r", event_dict
            )
            # We don't discard here as this is not the appropriate place to do
            # auth checks. If we need the invite and don't have it then the
            # auth check code will explode appropriately.

        builder = self.event_builder_factory.for_room_version(
            room_version_obj, event_dict
        )
        EventValidator().validate_builder(builder)

        (
            event,
            unpersisted_context,
        ) = await self.event_creation_handler.create_new_client_event(builder=builder)

        EventValidator().validate_new(event, self.config)
        return event, unpersisted_context

    async def _check_signature(self, event: EventBase, context: EventContext) -> None:
        """
        Checks that the signature in the event is consistent with its invite.

        Args:
            event: The m.room.member event to check
            context:

        Raises:
            AuthError: if signature didn't match any keys, or key has been
                revoked,
            SynapseError: if a transient error meant a key couldn't be checked
                for revocation.
        """
        signed = event.content["third_party_invite"]["signed"]
        token = signed["token"]

        prev_state_ids = await context.get_prev_state_ids(
            StateFilter.from_types([(EventTypes.ThirdPartyInvite, token)])
        )
        invite_event_id = prev_state_ids.get((EventTypes.ThirdPartyInvite, token))

        invite_event = None
        if invite_event_id:
            invite_event = await self.store.get_event(invite_event_id, allow_none=True)

        if not invite_event:
            raise AuthError(403, "Could not find invite")

        logger.debug("Checking auth on event %r", event.content)

        last_exception: Exception | None = None

        # for each public key in the 3pid invite event
        for public_key_object in event_auth.get_public_keys(invite_event):
            try:
                # for each sig on the third_party_invite block of the actual invite
                for server, signature_block in signed["signatures"].items():
                    for key_name in signature_block.keys():
                        if not key_name.startswith("ed25519:"):
                            continue

                        logger.debug(
                            "Attempting to verify sig with key %s from %r "
                            "against pubkey %r",
                            key_name,
                            server,
                            public_key_object,
                        )

                        try:
                            public_key = public_key_object["public_key"]
                            verify_key = decode_verify_key_bytes(
                                key_name, decode_base64(public_key)
                            )
                            verify_signed_json(signed, server, verify_key)
                            logger.debug(
                                "Successfully verified sig with key %s from %r "
                                "against pubkey %r",
                                key_name,
                                server,
                                public_key_object,
                            )
                        except Exception:
                            logger.info(
                                "Failed to verify sig with key %s from %r "
                                "against pubkey %r",
                                key_name,
                                server,
                                public_key_object,
                            )
                            raise
                        try:
                            if "key_validity_url" in public_key_object:
                                await self._check_key_revocation(
                                    public_key, public_key_object["key_validity_url"]
                                )
                        except Exception:
                            logger.info(
                                "Failed to query key_validity_url %s",
                                public_key_object["key_validity_url"],
                            )
                            raise
                        return
            except Exception as e:
                last_exception = e

        if last_exception is None:
            # we can only get here if get_public_keys() returned an empty list
            # TODO: make this better
            raise RuntimeError("no public key in invite event")

        raise last_exception

    async def _check_key_revocation(self, public_key: str, url: str) -> None:
        """
        Checks whether public_key has been revoked.

        Args:
            public_key: base-64 encoded public key.
            url: Key revocation URL.

        Raises:
            AuthError: if they key has been revoked.
            SynapseError: if a transient error meant a key couldn't be checked
                for revocation.
        """
        try:
            response = await self.http_client.get_json(url, {"public_key": public_key})
        except Exception:
            raise SynapseError(502, "Third party certificate could not be checked")
        if "valid" not in response or not response["valid"]:
            raise AuthError(403, "Third party certificate was invalid")

    async def get_room_complexity(
        self, remote_room_hosts: list[str], room_id: str
    ) -> dict | None:
        """
        Fetch the complexity of a remote room over federation.

        Args:
            remote_room_hosts: The remote servers to ask.
            room_id: The room ID to ask about.

        Returns:
            Dict contains the complexity
            metric versions, while None means we could not fetch the complexity.
        """

        for host in remote_room_hosts:
            res = await self.federation_client.get_room_complexity(host, room_id)

            # We got a result, return it.
            if res:
                return res

        # We fell off the bottom, couldn't get the complexity from anyone. Oh
        # well.
        return None

    async def _resume_partial_state_room_sync(self) -> None:
        """Resumes resyncing of all partial-state rooms after a restart."""
        assert not self.config.worker.worker_app

        partial_state_rooms = await self.store.get_partial_state_room_resync_info()
        for room_id, resync_info in partial_state_rooms.items():
            self._start_partial_state_room_sync(
                initial_destination=resync_info.joined_via,
                other_destinations=resync_info.servers_in_room,
                room_id=room_id,
            )

    def _start_partial_state_room_sync(
        self,
        initial_destination: str | None,
        other_destinations: AbstractSet[str],
        room_id: str,
    ) -> None:
        """Starts the background process to resync the state of a partial state room,
        if it is not already running.

        Args:
            initial_destination: the initial homeserver to pull the state from
            other_destinations: other homeservers to try to pull the state from, if
                `initial_destination` is unavailable
            room_id: room to be resynced
        """

        async def _sync_partial_state_room_wrapper() -> None:
            if room_id in self._active_partial_state_syncs:
                # Another local user has joined the room while there is already a
                # partial state sync running. This implies that there is a new join
                # event to un-partial state. We might find ourselves in one of a few
                # scenarios:
                #  1. There is an existing partial state sync. The partial state sync
                #     un-partial states the new join event before completing and all is
                #     well.
                #  2. Before the latest join, the homeserver was no longer in the room
                #     and there is an existing partial state sync from our previous
                #     membership of the room. The partial state sync may have:
                #      a) succeeded, but not yet terminated. The room will not be
                #         un-partial stated again unless we restart the partial state
                #         sync.
                #      b) failed, because we were no longer in the room and remote
                #         homeservers were refusing our requests, but not yet
                #         terminated. After the latest join, remote homeservers may
                #         start answering our requests again, so we should restart the
                #         partial state sync.
                # In the cases where we would want to restart the partial state sync,
                # the room would have the partial state flag when the partial state sync
                # terminates.
                self._partial_state_syncs_maybe_needing_restart[room_id] = (
                    initial_destination,
                    other_destinations,
                )
                return

            self._active_partial_state_syncs.add(room_id)

            try:
                await self._sync_partial_state_room(
                    initial_destination=initial_destination,
                    other_destinations=other_destinations,
                    room_id=room_id,
                )
            finally:
                # Read the room's partial state flag while we still hold the claim to
                # being the active partial state sync (so that another partial state
                # sync can't come along and mess with it under us).
                # Normally, the partial state flag will be gone. If it isn't, then we
                # may find ourselves in scenario 2a or 2b as described in the comment
                # above, where we want to restart the partial state sync.
                is_still_partial_state_room = await self.store.is_partial_state_room(
                    room_id
                )
                self._active_partial_state_syncs.remove(room_id)

                if room_id in self._partial_state_syncs_maybe_needing_restart:
                    (
                        restart_initial_destination,
                        restart_other_destinations,
                    ) = self._partial_state_syncs_maybe_needing_restart.pop(room_id)

                    if is_still_partial_state_room:
                        self._start_partial_state_room_sync(
                            initial_destination=restart_initial_destination,
                            other_destinations=restart_other_destinations,
                            room_id=room_id,
                        )

        self.hs.run_as_background_process(
            desc="sync_partial_state_room",
            func=_sync_partial_state_room_wrapper,
        )

    async def _sync_partial_state_room(
        self,
        initial_destination: str | None,
        other_destinations: AbstractSet[str],
        room_id: str,
    ) -> None:
        """Background process to resync the state of a partial-state room

        Args:
            initial_destination: the initial homeserver to pull the state from
            other_destinations: other homeservers to try to pull the state from, if
                `initial_destination` is unavailable
            room_id: room to be resynced
        """
        # Assume that we run on the main process for now.
        # TODO(faster_joins,multiple workers)
        # When moving the sync to workers, we need to ensure that
        #  * `_start_partial_state_room_sync` still prevents duplicate resyncs
        #  * `_is_partial_state_room_linearizer` correctly guards partial state flags
        #    for rooms between the workers doing remote joins and resync.
        assert not self.config.worker.worker_app

        # TODO(faster_joins): do we need to lock to avoid races? What happens if other
        #   worker processes kick off a resync in parallel? Perhaps we should just elect
        #   a single worker to do the resync.
        #   https://github.com/matrix-org/synapse/issues/12994
        #
        # TODO(faster_joins): what happens if we leave the room during a resync? if we
        #   really leave, that might mean we have difficulty getting the room state over
        #   federation.
        #   https://github.com/matrix-org/synapse/issues/12802

        # Make an infinite iterator of destinations to try. Once we find a working
        # destination, we'll stick with it until it flakes.
        destinations = _prioritise_destinations_for_partial_state_resync(
            initial_destination, other_destinations, room_id
        )
        destination_iter = itertools.cycle(destinations)

        # `destination` is the current remote homeserver we're pulling from.
        destination = next(destination_iter)
        logger.info("Syncing state for room %s via %s", room_id, destination)

        # we work through the queue in order of increasing stream ordering.
        while True:
            batch = await self.store.get_partial_state_events_batch(room_id)
            if not batch:
                # all the events are updated, so we can update current state and
                # clear the lazy-loading flag.
                logger.info("Updating current state for %s", room_id)
                # TODO(faster_joins): notify workers in notify_room_un_partial_stated
                #   https://github.com/matrix-org/synapse/issues/12994
                #
                # NB: there's a potential race here. If room is purged just before we
                # call this, we _might_ end up inserting rows into current_state_events.
                # (The logic is hard to chase through.) We think this is fine, but if
                # not the HS admin should purge the room again.
                await self.state_handler.update_current_state(room_id)

                logger.info("Handling any pending device list updates")
                await self._device_handler.handle_room_un_partial_stated(room_id)

                async with self._is_partial_state_room_linearizer.queue(room_id):
                    logger.info("Clearing partial-state flag for %s", room_id)
                    new_stream_id = await self.store.clear_partial_state_room(room_id)

                if new_stream_id is not None:
                    logger.info("State resync complete for %s", room_id)
                    self._storage_controllers.state.notify_room_un_partial_stated(
                        room_id
                    )

                    await self._notifier.on_un_partial_stated_room(
                        room_id, new_stream_id
                    )
                    return

                # we raced against more events arriving with partial state. Go round
                # the loop again. We've already logged a warning, so no need for more.
                continue

            events = await self.store.get_events_as_list(
                batch,
                redact_behaviour=EventRedactBehaviour.as_is,
                allow_rejected=True,
            )
            for event in events:
                for attempt in itertools.count():
                    # We try a new destination on every iteration.
                    try:
                        while True:
                            try:
                                await self._federation_event_handler.update_state_for_partial_state_event(
                                    destination, event
                                )
                                break
                            except FederationPullAttemptBackoffError as e:
                                # We are in the backoff period for one of the event's
                                # prev_events. Wait it out and try again after.
                                logger.warning(
                                    "%s; waiting for %d ms...", e, e.retry_after_ms
                                )
                                await self.clock.sleep(e.retry_after_ms / 1000)

                        # Success, no need to try the rest of the destinations.
                        break
                    except FederationError as e:
                        if attempt == len(destinations) - 1:
                            # We have tried every remote server for this event. Give up.
                            # TODO(faster_joins) giving up isn't the right thing to do
                            #   if there's a temporary network outage. retrying
                            #   indefinitely is also not the right thing to do if we can
                            #   reach all homeservers and they all claim they don't have
                            #   the state we want.
                            #   https://github.com/matrix-org/synapse/issues/13000
                            logger.error(
                                "Failed to get state for %s at %s from %s because %s, "
                                "giving up!",
                                room_id,
                                event,
                                destination,
                                e,
                            )
                            # TODO: We should `record_event_failed_pull_attempt` here,
                            #   see https://github.com/matrix-org/synapse/issues/13700
                            raise

                        # Try the next remote server.
                        logger.info(
                            "Failed to get state for %s at %s from %s because %s",
                            room_id,
                            event,
                            destination,
                            e,
                        )
                        destination = next(destination_iter)
                        logger.info(
                            "Syncing state for room %s via %s instead",
                            room_id,
                            destination,
                        )


def _prioritise_destinations_for_partial_state_resync(
    initial_destination: str | None,
    other_destinations: AbstractSet[str],
    room_id: str,
) -> StrCollection:
    """Work out the order in which we should ask servers to resync events.

    If an `initial_destination` is given, it takes top priority. Otherwise
    all servers are treated equally.

    :raises ValueError: if no destination is provided at all.
    """
    if initial_destination is None and len(other_destinations) == 0:
        raise ValueError(f"Cannot resync state of {room_id}: no destinations provided")

    if initial_destination is None:
        return other_destinations

    # Move `initial_destination` to the front of the list.
    destinations = list(other_destinations)
    if initial_destination in destinations:
        destinations.remove(initial_destination)
    destinations = [initial_destination] + destinations
    return destinations<|MERGE_RESOLUTION|>--- conflicted
+++ resolved
@@ -228,13 +228,8 @@
         current_depth: int,
         limit: int,
         *,
-<<<<<<< HEAD
-        processing_start_time: Optional[int],
+        processing_start_time: int | None,
     ) -> None:
-=======
-        processing_start_time: int | None,
-    ) -> bool:
->>>>>>> 87d6e270
         """
         Checks whether the `current_depth` is at or approaching any backfill
         points in the room and if so, will backfill. We only care about
