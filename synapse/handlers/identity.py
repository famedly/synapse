# -*- coding: utf-8 -*-
# Copyright 2015, 2016 OpenMarket Ltd
# Copyright 2017 Vector Creations Ltd
# Copyright 2018 New Vector Ltd
#
# Licensed under the Apache License, Version 2.0 (the "License");
# you may not use this file except in compliance with the License.
# You may obtain a copy of the License at
#
#     http://www.apache.org/licenses/LICENSE-2.0
#
# Unless required by applicable law or agreed to in writing, software
# distributed under the License is distributed on an "AS IS" BASIS,
# WITHOUT WARRANTIES OR CONDITIONS OF ANY KIND, either express or implied.
# See the License for the specific language governing permissions and
# limitations under the License.

"""Utilities for interacting with Identity Servers"""

import logging

from canonicaljson import json
from signedjson.key import decode_verify_key_bytes
from signedjson.sign import verify_signed_json
from unpaddedbase64 import decode_base64

from twisted.internet import defer

from synapse.api.errors import (
    AuthError,
    CodeMessageException,
    Codes,
    HttpResponseException,
    SynapseError,
)
from synapse.util.hash import sha256_and_url_safe_base64

from ._base import BaseHandler

logger = logging.getLogger(__name__)


class IdentityHandler(BaseHandler):
    def __init__(self, hs):
        super(IdentityHandler, self).__init__(hs)

        self.http_client = hs.get_simple_http_client()
        self.federation_http_client = hs.get_http_client()

        self.trusted_id_servers = set(hs.config.trusted_third_party_id_servers)
        self.trust_any_id_server_just_for_testing_do_not_use = (
            hs.config.use_insecure_ssl_client_just_for_testing_do_not_use
        )

    def _should_trust_id_server(self, id_server):
        if id_server not in self.trusted_id_servers:
            if self.trust_any_id_server_just_for_testing_do_not_use:
                logger.warn(
                    "Trusting untrustworthy ID server %r even though it isn't"
                    " in the trusted id list for testing because"
                    " 'use_insecure_ssl_client_just_for_testing_do_not_use'"
                    " is set in the config",
                    id_server,
                )
            else:
                return False
        return True

    @defer.inlineCallbacks
    def threepid_from_creds(self, creds):
        if "id_server" in creds:
            id_server = creds["id_server"]
        elif "idServer" in creds:
            id_server = creds["idServer"]
        else:
            raise SynapseError(400, "No id_server in creds")

        if "client_secret" in creds:
            client_secret = creds["client_secret"]
        elif "clientSecret" in creds:
            client_secret = creds["clientSecret"]
        else:
            raise SynapseError(400, "No client_secret in creds")

        if not self._should_trust_id_server(id_server):
            logger.warn(
                "%s is not a trusted ID server: rejecting 3pid " + "credentials",
                id_server,
            )
            return None

        try:
            data = yield self.http_client.get_json(
                "https://%s%s"
                % (id_server, "/_matrix/identity/api/v1/3pid/getValidated3pid"),
                {"sid": creds["sid"], "client_secret": client_secret},
            )
        except HttpResponseException as e:
            logger.info("getValidated3pid failed with Matrix error: %r", e)
            raise e.to_synapse_error()

        if "medium" in data:
            return data
        return None

    @defer.inlineCallbacks
    def bind_threepid(self, creds, mxid):
        logger.debug("binding threepid %r to %s", creds, mxid)
        data = None

        if "id_server" in creds:
            id_server = creds["id_server"]
        elif "idServer" in creds:
            id_server = creds["idServer"]
        else:
            raise SynapseError(400, "No id_server in creds")

        if "client_secret" in creds:
            client_secret = creds["client_secret"]
        elif "clientSecret" in creds:
            client_secret = creds["clientSecret"]
        else:
            raise SynapseError(400, "No client_secret in creds")

        try:
            data = yield self.http_client.post_json_get_json(
                "https://%s%s" % (id_server, "/_matrix/identity/api/v1/3pid/bind"),
                {"sid": creds["sid"], "client_secret": client_secret, "mxid": mxid},
            )
            logger.debug("bound threepid %r to %s", creds, mxid)

            # Remember where we bound the threepid
            yield self.store.add_user_bound_threepid(
                user_id=mxid,
                medium=data["medium"],
                address=data["address"],
                id_server=id_server,
            )
        except CodeMessageException as e:
            data = json.loads(e.msg)  # XXX WAT?
        return data

    @defer.inlineCallbacks
    def try_unbind_threepid(self, mxid, threepid):
        """Removes a binding from an identity server

        Args:
            mxid (str): Matrix user ID of binding to be removed
            threepid (dict): Dict with medium & address of binding to be
                removed, and an optional id_server.

        Raises:
            SynapseError: If we failed to contact the identity server

        Returns:
            Deferred[bool]: True on success, otherwise False if the identity
            server doesn't support unbinding (or no identity server found to
            contact).
        """
        if threepid.get("id_server"):
            id_servers = [threepid["id_server"]]
        else:
            id_servers = yield self.store.get_id_servers_user_bound(
                user_id=mxid, medium=threepid["medium"], address=threepid["address"]
            )

        # We don't know where to unbind, so we don't have a choice but to return
        if not id_servers:
            return False

        changed = True
        for id_server in id_servers:
            changed &= yield self.try_unbind_threepid_with_id_server(
                mxid, threepid, id_server
            )

        return changed

    @defer.inlineCallbacks
    def try_unbind_threepid_with_id_server(self, mxid, threepid, id_server):
        """Removes a binding from an identity server

        Args:
            mxid (str): Matrix user ID of binding to be removed
            threepid (dict): Dict with medium & address of binding to be removed
            id_server (str): Identity server to unbind from

        Raises:
            SynapseError: If we failed to contact the identity server

        Returns:
            Deferred[bool]: True on success, otherwise False if the identity
            server doesn't support unbinding
        """
        url = "https://%s/_matrix/identity/api/v1/3pid/unbind" % (id_server,)
        content = {
            "mxid": mxid,
            "threepid": {"medium": threepid["medium"], "address": threepid["address"]},
        }

        # we abuse the federation http client to sign the request, but we have to send it
        # using the normal http client since we don't want the SRV lookup and want normal
        # 'browser-like' HTTPS.
        auth_headers = self.federation_http_client.build_auth_headers(
            destination=None,
            method="POST",
            url_bytes="/_matrix/identity/api/v1/3pid/unbind".encode("ascii"),
            content=content,
            destination_is=id_server,
        )
        headers = {b"Authorization": auth_headers}

        try:
            yield self.http_client.post_json_get_json(url, content, headers)
            changed = True
        except HttpResponseException as e:
            changed = False
            if e.code in (400, 404, 501):
                # The remote server probably doesn't support unbinding (yet)
                logger.warn("Received %d response while unbinding threepid", e.code)
            else:
                logger.error("Failed to unbind threepid on identity server: %s", e)
                raise SynapseError(502, "Failed to contact identity server")

        yield self.store.remove_user_bound_threepid(
            user_id=mxid,
            medium=threepid["medium"],
            address=threepid["address"],
            id_server=id_server,
        )

        return changed

    @defer.inlineCallbacks
    def requestEmailToken(
        self, id_server, email, client_secret, send_attempt, next_link=None
    ):
        if not self._should_trust_id_server(id_server):
            raise SynapseError(
                400, "Untrusted ID server '%s'" % id_server, Codes.SERVER_NOT_TRUSTED
            )

        params = {
            "email": email,
            "client_secret": client_secret,
            "send_attempt": send_attempt,
        }

        if next_link:
            params.update({"next_link": next_link})

        try:
            data = yield self.http_client.post_json_get_json(
                "https://%s%s"
                % (id_server, "/_matrix/identity/api/v1/validate/email/requestToken"),
                params,
            )
            return data
        except HttpResponseException as e:
            logger.info("Proxied requestToken failed: %r", e)
            raise e.to_synapse_error()

    @defer.inlineCallbacks
    def requestMsisdnToken(
        self, id_server, country, phone_number, client_secret, send_attempt, **kwargs
    ):
        if not self._should_trust_id_server(id_server):
            raise SynapseError(
                400, "Untrusted ID server '%s'" % id_server, Codes.SERVER_NOT_TRUSTED
            )

        params = {
            "country": country,
            "phone_number": phone_number,
            "client_secret": client_secret,
            "send_attempt": send_attempt,
        }
        params.update(kwargs)

        try:
            data = yield self.http_client.post_json_get_json(
                "https://%s%s"
                % (id_server, "/_matrix/identity/api/v1/validate/msisdn/requestToken"),
                params,
            )
            return data
        except HttpResponseException as e:
            logger.info("Proxied requestToken failed: %r", e)
            raise e.to_synapse_error()

    @defer.inlineCallbacks
    def lookup_3pid(self, id_server, medium, address, id_access_token=None):
        """Looks up a 3pid in the passed identity server.

        Args:
            id_server (str): The server name (including protocol and port, if required)
                of the identity server to use.
            medium (str): The type of the third party identifier (e.g. "email").
            address (str): The third party identifier (e.g. "foo@example.com").
            id_access_token (str|None): The access token to authenticate to the identity
                server with

        Returns:
            str|None: the matrix ID of the 3pid, or None if it is not recognized.
        """
        # If an access token is present, add it to the query params of the hash_details request
        query_params = {}
        if id_access_token is not None:
            query_params["id_access_token"] = id_access_token

        # Check what hashing details are supported by this identity server
        use_v1 = False
        hash_details = None
        try:
            hash_details = yield self.http_client.get_json(
                "%s/_matrix/identity/v2/hash_details" % (id_server, ), query_params
            )
            if not isinstance(hash_details, dict):
                logger.warn(
                    "Got non-dict object when checking hash details of %s: %s",
                    id_server,
                    hash_details,
                )
                raise SynapseError(
                    500, "Invalid hash details received from identity server"
                )
        except Exception as e:
            # Catch HttpResponseExcept for a non-200 response code
            # Check if this identity server does not know about v2 lookups
            if isinstance(e, HttpResponseException) and e.code == 404:
                # This is an old identity server that does not yet support v2 lookups
                use_v1 = True
            else:
<<<<<<< HEAD
                logger.warn("Error when looking up hashing details: %s" % (e,))
                raise e
=======
                logger.warning("Error when looking up hashing details: %s", e)
                return None
>>>>>>> 29c34891

        if use_v1:
            return (yield self._lookup_3pid_v1(id_server, medium, address))

        return (
            yield self._lookup_3pid_v2(
                id_server, id_access_token, medium, address, hash_details
            )
        )

    @defer.inlineCallbacks
    def _lookup_3pid_v1(self, id_server, medium, address):
        """Looks up a 3pid in the passed identity server using v1 lookup.

        Args:
            id_server (str): The server name (including protocol and port, if required)
                of the identity server to use.
            medium (str): The type of the third party identifier (e.g. "email").
            address (str): The third party identifier (e.g. "foo@example.com").

        Returns:
            str: the matrix ID of the 3pid, or None if it is not recognized.
        """
        try:
            data = yield self.http_client.get_json(
                "%s/_matrix/identity/api/v1/lookup" % (id_server),
                {"medium": medium, "address": address},
            )

            if "mxid" in data:
                if "signatures" not in data:
                    raise AuthError(401, "No signatures on 3pid binding")
                yield self._verify_any_signature(data, id_server)
                return data["mxid"]

        except IOError as e:
            logger.warn("Error from v1 identity server lookup: %s" % (e,))

        return None

    @defer.inlineCallbacks
    def _lookup_3pid_v2(
        self, id_server, id_access_token, medium, address, hash_details
    ):
        """Looks up a 3pid in the passed identity server using v2 lookup.

        Args:
            id_server (str): The server name (including protocol and port, if required)
                of the identity server to use.
            id_access_token (str): The access token to authenticate to the identity server with
            medium (str): The type of the third party identifier (e.g. "email").
            address (str): The third party identifier (e.g. "foo@example.com").
            hash_details (dict[str, str|list]): A dictionary containing hashing information
                provided by an identity server.

        Returns:
            Deferred[str|None]: the matrix ID of the 3pid, or None if it is not recognised.
        """
        # Extract information from hash_details
        supported_lookup_algorithms = hash_details.get("algorithms")
        lookup_pepper = hash_details.get("lookup_pepper")
        if not supported_lookup_algorithms or lookup_pepper:
            raise SynapseError(
                500, "Invalid hash details received from identity server"
            )

        # Check if any of the supported lookup algorithms are present
        if LookupAlgorithm.SHA256 in supported_lookup_algorithms:
            # Perform a hashed lookup
            lookup_algorithm = LookupAlgorithm.SHA256

            # Hash address, medium and the pepper with sha256
            to_hash = "%s %s %s" % (address, medium, lookup_pepper)
            lookup_value = sha256_and_url_safe_base64(to_hash)

        elif LookupAlgorithm.NONE in supported_lookup_algorithms:
            # Perform a non-hashed lookup
            lookup_algorithm = LookupAlgorithm.NONE

            # Combine together plaintext address and medium
            lookup_value = "%s %s" % (address, medium)

        else:
            logger.warn(
                "None of the provided lookup algorithms of %s are supported: %s",
                id_server,
                supported_lookup_algorithms,
            )
            raise SynapseError(
                400,
                "Provided identity server does not support any v2 lookup "
                "algorithms that this homeserver supports.",
            )

        try:
            lookup_results = yield self.http_client.post_json_get_json(
                "%s/_matrix/identity/v2/lookup" % id_server,
                {
                    "id_access_token": id_access_token,
                    "addresses": [lookup_value],
                    "algorithm": lookup_algorithm,
                    "pepper": lookup_pepper,
                },
            )
        except Exception as e:
            logger.warn("Error when performing a v2 3pid lookup: %s" % (e,))
            raise SynapseError(
                500, "Unknown error occurred during identity server lookup"
            )

        # Check for a mapping from what we looked up to an MXID
        if "mappings" not in lookup_results or not isinstance(
            lookup_results["mappings"], dict
        ):
            logger.debug("No results from 3pid lookup")
            return None

        # Return the MXID if it's available, or None otherwise
        mxid = lookup_results["mappings"].get(lookup_value)
        return mxid

    @defer.inlineCallbacks
    def _verify_any_signature(self, data, server_hostname):
        if server_hostname not in data["signatures"]:
            raise AuthError(401, "No signature from server %s" % (server_hostname,))
        for key_name, signature in data["signatures"][server_hostname].items():
            key_data = yield self.http_client.get_json(
                "%s/_matrix/identity/api/v1/pubkey/%s" % (server_hostname, key_name)
            )
            if "public_key" not in key_data:
                raise AuthError(
                    401, "No public key named %s from %s" % (key_name, server_hostname)
                )
            verify_signed_json(
                data,
                server_hostname,
                decode_verify_key_bytes(
                    key_name, decode_base64(key_data["public_key"])
                ),
            )
            return


class LookupAlgorithm:
    """
    Supported hashing algorithms when performing a 3PID lookup.

    SHA256 - Hashing an (address, medium, pepper) combo with sha256, then url-safe base64
        encoding
    NONE - Not performing any hashing. Simply sending an (address, medium) combo in plaintext
    """

    SHA256 = "sha256"
    NONE = "none"<|MERGE_RESOLUTION|>--- conflicted
+++ resolved
@@ -331,13 +331,8 @@
                 # This is an old identity server that does not yet support v2 lookups
                 use_v1 = True
             else:
-<<<<<<< HEAD
                 logger.warn("Error when looking up hashing details: %s" % (e,))
                 raise e
-=======
-                logger.warning("Error when looking up hashing details: %s", e)
-                return None
->>>>>>> 29c34891
 
         if use_v1:
             return (yield self._lookup_3pid_v1(id_server, medium, address))
