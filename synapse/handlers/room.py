--- conflicted
+++ resolved
@@ -222,15 +222,11 @@
             ShadowBanError if the requester is shadow-banned.
         """
         if ratelimit:
-<<<<<<< HEAD
-            await self.request_ratelimiter.ratelimit(requester)
-=======
             await self.creation_ratelimiter.ratelimit(requester, update=False)
 
             # then apply the ratelimits
             await self.common_request_ratelimiter.ratelimit(requester)
             await self.creation_ratelimiter.ratelimit(requester)
->>>>>>> e8c6cb3d
 
         user_id = requester.user.to_string()
 
@@ -253,7 +249,6 @@
             raise NotFoundError("Unknown room id %s" % (old_room_id,))
         old_room_is_public, _ = old_room
 
-<<<<<<< HEAD
         if (
             self._server_notices_mxid is not None
             and user_id == self._server_notices_mxid
@@ -267,8 +262,6 @@
             requester, new_version, is_requester_admin=is_requester_admin
         )
 
-=======
->>>>>>> e8c6cb3d
         creation_event_with_context = None
         if new_version.msc4291_room_ids_as_hashes:
             old_room_create_event = await self.store.get_create_event_for_room(
@@ -596,10 +589,7 @@
                 created with _generate_room_id())
             new_room_version: the new room version to use
             tombstone_event_id: the ID of the tombstone event in the old room.
-<<<<<<< HEAD
-=======
             additional_creators: additional room creators, for MSC4289.
->>>>>>> e8c6cb3d
             creation_event_with_context: The create event of the new room, if the new room supports
             room ID as create event ID hash.
             auto_member: Whether to automatically join local users to the new
@@ -1236,8 +1226,6 @@
 
         self._validate_room_config(config, visibility)
 
-<<<<<<< HEAD
-=======
         # Run the spam checker after other validation
         if not is_requester_admin:
             spam_check = await self._spam_checker_module_callbacks.user_may_create_room(
@@ -1251,7 +1239,6 @@
                     additional_fields=spam_check[1],
                 )
 
->>>>>>> e8c6cb3d
         creation_content = config.get("creation_content", {})
         # override any attempt to set room versions via the creation_content
         creation_content["room_version"] = room_version.identifier
