#
# This file is licensed under the Affero General Public License (AGPL) version 3.
#
# Copyright 2016-2021 The Matrix.org Foundation C.I.C.
# Copyright (C) 2023 New Vector, Ltd
#
# This program is free software: you can redistribute it and/or modify
# it under the terms of the GNU Affero General Public License as
# published by the Free Software Foundation, either version 3 of the
# License, or (at your option) any later version.
#
# See the GNU Affero General Public License for more details:
# <https://www.gnu.org/licenses/agpl-3.0.html>.
#
# Originally licensed under the Apache License, Version 2.0:
# <http://www.apache.org/licenses/LICENSE-2.0>.
#
# [This file includes modifications made by New Vector Limited]
#
#

"""Contains functions for performing actions on rooms."""

import itertools
import logging
import math
import random
import string
from collections import OrderedDict
from http import HTTPStatus
from typing import (
    TYPE_CHECKING,
    Any,
    Awaitable,
    Callable,
    Dict,
    List,
    Optional,
    Tuple,
    cast,
)

import attr

import synapse.events.snapshot
from synapse.api.constants import (
    Direction,
    EventContentFields,
    EventTypes,
    GuestAccess,
    HistoryVisibility,
    JoinRules,
    Membership,
    MTextFields,
    RoomCreationPreset,
    RoomEncryptionAlgorithms,
    RoomTypes,
)
from synapse.api.errors import (
    AuthError,
    Codes,
    LimitExceededError,
    NotFoundError,
    PartialStateConflictError,
    StoreError,
    SynapseError,
)
from synapse.api.filtering import Filter
from synapse.api.room_versions import KNOWN_ROOM_VERSIONS, RoomVersion
from synapse.event_auth import validate_event_for_room_version
from synapse.events import EventBase
from synapse.events.snapshot import UnpersistedEventContext
from synapse.events.utils import copy_and_fixup_power_levels_contents
from synapse.handlers.relations import BundledAggregations
from synapse.rest.admin._base import assert_user_is_admin
from synapse.streams import EventSource
from synapse.types import (
    JsonDict,
    JsonMapping,
    MutableStateMap,
    Requester,
    RoomAlias,
    RoomID,
    RoomIdWithDomain,
    RoomStreamToken,
    StateMap,
    StrCollection,
    StreamKeyType,
    StreamToken,
    UserID,
    create_requester,
)
from synapse.types.handlers import ShutdownRoomParams, ShutdownRoomResponse
from synapse.types.state import StateFilter
from synapse.util import stringutils
from synapse.util.async_helpers import concurrently_execute
from synapse.util.caches.response_cache import ResponseCache
from synapse.util.iterutils import batch_iter
from synapse.util.stringutils import parse_and_validate_server_name
from synapse.visibility import filter_events_for_client

if TYPE_CHECKING:
    from synapse.server import HomeServer

logger = logging.getLogger(__name__)

id_server_scheme = "https://"

FIVE_MINUTES_IN_MS = 5 * 60 * 1000


@attr.s(slots=True, frozen=True, auto_attribs=True)
class EventContext:
    events_before: List[EventBase]
    event: EventBase
    events_after: List[EventBase]
    state: List[EventBase]
    aggregations: Dict[str, BundledAggregations]
    start: str
    end: str


class RoomCreationHandler:
    def __init__(self, hs: "HomeServer"):
        self.server_name = hs.hostname
        self.store = hs.get_datastores().main
        self._storage_controllers = hs.get_storage_controllers()
        self.auth = hs.get_auth()
        self.auth_blocking = hs.get_auth_blocking()
        self.clock = hs.get_clock()
        self.hs = hs
        self._spam_checker_module_callbacks = hs.get_module_api_callbacks().spam_checker
        self.event_creation_handler = hs.get_event_creation_handler()
        self.room_member_handler = hs.get_room_member_handler()
        self._event_auth_handler = hs.get_event_auth_handler()
        self.config = hs.config
        self.request_ratelimiter = hs.get_request_ratelimiter()

        # Room state based off defined presets
        self._presets_dict: Dict[str, Dict[str, Any]] = {
            RoomCreationPreset.PRIVATE_CHAT: {
                "join_rules": JoinRules.INVITE,
                "history_visibility": HistoryVisibility.SHARED,
                "original_invitees_have_ops": False,
                "guest_can_join": True,
                "power_level_content_override": {"invite": 0},
            },
            RoomCreationPreset.TRUSTED_PRIVATE_CHAT: {
                "join_rules": JoinRules.INVITE,
                "history_visibility": HistoryVisibility.SHARED,
                "original_invitees_have_ops": True,
                "guest_can_join": True,
                "power_level_content_override": {"invite": 0},
            },
            RoomCreationPreset.PUBLIC_CHAT: {
                "join_rules": JoinRules.PUBLIC,
                "history_visibility": HistoryVisibility.SHARED,
                "original_invitees_have_ops": False,
                "guest_can_join": False,
                "power_level_content_override": {EventTypes.CallInvite: 50},
            },
        }

        # Modify presets to selectively enable encryption by default per homeserver config
        for preset_name, preset_config in self._presets_dict.items():
            encrypted = (
                preset_name
                in self.config.room.encryption_enabled_by_default_for_room_presets
            )
            preset_config["encrypted"] = encrypted

        self._default_power_level_content_override = (
            self.config.room.default_power_level_content_override
        )

        self._replication = hs.get_replication_data_handler()

        # If a user tries to update the same room multiple times in quick
        # succession, only process the first attempt and return its result to
        # subsequent requests
        self._upgrade_response_cache: ResponseCache[Tuple[str, str]] = ResponseCache(
            clock=hs.get_clock(),
            name="room_upgrade",
            server_name=self.server_name,
            timeout_ms=FIVE_MINUTES_IN_MS,
        )
        self._server_notices_mxid = hs.config.servernotices.server_notices_mxid

        self._third_party_event_rules = (
            hs.get_module_api_callbacks().third_party_event_rules
        )

    async def upgrade_room(
        self,
        requester: Requester,
        old_room_id: str,
        new_version: RoomVersion,
        additional_creators: Optional[List[str]],
        auto_member: bool = False,
        ratelimit: bool = True,
    ) -> str:
        """Replace a room with a new room with a different version

        Args:
            requester: the user requesting the upgrade
            old_room_id: the id of the room to be replaced
            new_version: the new room version to use
            additional_creators: additional room creators, for MSC4289.
            auto_member: Whether to automatically join local users to the new
                room and send out invites to remote users.

        Returns:
            the new room id

        Raises:
            ShadowBanError if the requester is shadow-banned.
        """
        if ratelimit:
            await self.request_ratelimiter.ratelimit(requester)

        user_id = requester.user.to_string()

        # Check if this room is already being upgraded by another person
        for key in self._upgrade_response_cache.keys():
            if key[0] == old_room_id and key[1] != user_id:
                # Two different people are trying to upgrade the same room.
                # Send the second an error.
                #
                # Note that this of course only gets caught if both users are
                # on the same homeserver.
                raise SynapseError(
                    400, "An upgrade for this room is currently in progress"
                )

        # Check whether the room exists and 404 if it doesn't.
        # We could go straight for the auth check, but that will raise a 403 instead.
        old_room = await self.store.get_room(old_room_id)
        if old_room is None:
            raise NotFoundError("Unknown room id %s" % (old_room_id,))
        old_room_is_public, _ = old_room

<<<<<<< HEAD
        if (
            self._server_notices_mxid is not None
            and user_id == self._server_notices_mxid
        ):
            # allow the server notices mxid to create rooms
            is_requester_admin = True
        else:
            is_requester_admin = await self.auth.is_server_admin(requester)

        await self._third_party_event_rules.on_upgrade_room(
            requester, new_version, is_requester_admin=is_requester_admin
        )

        new_room_id = self._generate_room_id()
=======
        creation_event_with_context = None
        if new_version.msc4291_room_ids_as_hashes:
            old_room_create_event = await self.store.get_create_event_for_room(
                old_room_id
            )
            creation_content = self._calculate_upgraded_room_creation_content(
                old_room_create_event,
                tombstone_event_id=None,
                new_room_version=new_version,
                additional_creators=additional_creators,
            )
            creation_event_with_context = await self._generate_create_event_for_room_id(
                requester,
                creation_content,
                old_room_is_public,
                new_version,
            )
            (create_event, _) = creation_event_with_context
            new_room_id = create_event.room_id
        else:
            new_room_id = self._generate_room_id()
>>>>>>> 848949a7

        # Try several times, it could fail with PartialStateConflictError
        # in _upgrade_room, cf comment in except block.
        max_retries = 5
        for i in range(max_retries):
            try:
                # Check whether the user has the power level to carry out the upgrade.
                # `check_auth_rules_from_context` will check that they are in the room and have
                # the required power level to send the tombstone event.
                (
                    tombstone_event,
                    tombstone_unpersisted_context,
                ) = await self.event_creation_handler.create_event(
                    requester,
                    {
                        "type": EventTypes.Tombstone,
                        "state_key": "",
                        "room_id": old_room_id,
                        "sender": user_id,
                        "content": {
                            "body": "This room has been replaced",
                            "replacement_room": new_room_id,
                        },
                    },
                )
                tombstone_context = await tombstone_unpersisted_context.persist(
                    tombstone_event
                )
                validate_event_for_room_version(tombstone_event)
                await self._event_auth_handler.check_auth_rules_from_context(
                    tombstone_event
                )

                # Upgrade the room
                #
                # If this user has sent multiple upgrade requests for the same room
                # and one of them is not complete yet, cache the response and
                # return it to all subsequent requests
                ret = await self._upgrade_response_cache.wrap(
                    (old_room_id, user_id),
                    self._upgrade_room,
                    requester,
                    old_room_id,
                    old_room,  # args for _upgrade_room
                    new_room_id,
                    new_version,
                    tombstone_event,
                    tombstone_context,
                    additional_creators,
                    creation_event_with_context,
                    auto_member=auto_member,
                )

                return ret
            except PartialStateConflictError as e:
                # Clean up the cache so we can retry properly
                self._upgrade_response_cache.unset((old_room_id, user_id))
                # Persisting couldn't happen because the room got un-partial stated
                # in the meantime and context needs to be recomputed, so let's do so.
                if i == max_retries - 1:
                    raise e

        # This is to satisfy mypy and should never happen
        raise PartialStateConflictError()

    async def _upgrade_room(
        self,
        requester: Requester,
        old_room_id: str,
        old_room: Tuple[bool, str, bool],
        new_room_id: str,
        new_version: RoomVersion,
        tombstone_event: EventBase,
        tombstone_context: synapse.events.snapshot.EventContext,
        additional_creators: Optional[List[str]],
        creation_event_with_context: Optional[
            Tuple[EventBase, synapse.events.snapshot.EventContext]
        ] = None,
        auto_member: bool = False,
    ) -> str:
        """
        Args:
            requester: the user requesting the upgrade
            old_room_id: the id of the room to be replaced
            old_room: a tuple containing room information for the room to be replaced,
                as returned by `RoomWorkerStore.get_room`.
            new_room_id: the id of the replacement room
            new_version: the version to upgrade the room to
            tombstone_event: the tombstone event to send to the old room
            tombstone_context: the context for the tombstone event
            additional_creators: additional room creators, for MSC4289.
            creation_event_with_context: The new room's create event, for room IDs as create event IDs.
            auto_member: Whether to automatically join local users to the new
                room and send out invites to remote users.

        Raises:
            ShadowBanError if the requester is shadow-banned.
        """
        user_id = requester.user.to_string()
        assert self.hs.is_mine_id(user_id), "User must be our own: %s" % (user_id,)

        logger.info("Creating new room %s to replace %s", new_room_id, old_room_id)

        # We've already stored the room if we have the create event
        if not creation_event_with_context:
            # create the new room. may raise a `StoreError` in the exceedingly unlikely
            # event of a room ID collision.
            await self.store.store_room(
                room_id=new_room_id,
                room_creator_user_id=user_id,
                is_public=old_room[0],
                room_version=new_version,
            )

        await self.clone_existing_room(
            requester,
            old_room_id=old_room_id,
            new_room_id=new_room_id,
            new_room_version=new_version,
            tombstone_event_id=tombstone_event.event_id,
            additional_creators=additional_creators,
            creation_event_with_context=creation_event_with_context,
            auto_member=auto_member,
        )

        # now send the tombstone
        await self.event_creation_handler.handle_new_client_event(
            requester=requester,
            events_and_context=[(tombstone_event, tombstone_context)],
        )

        state_filter = StateFilter.from_types(
            [(EventTypes.CanonicalAlias, ""), (EventTypes.PowerLevels, "")]
        )
        old_room_state = await tombstone_context.get_current_state_ids(state_filter)

        # We know the tombstone event isn't an outlier so it has current state.
        assert old_room_state is not None

        # update any aliases
        await self._move_aliases_to_new_room(
            requester, old_room_id, new_room_id, old_room_state
        )

        # Copy over user push rules, tags and migrate room directory state
        await self.room_member_handler.transfer_room_state_on_room_upgrade(
            old_room_id, new_room_id
        )

        # finally, shut down the PLs in the old room, and update them in the new
        # room.
        await self._update_upgraded_room_pls(
            requester,
            old_room_id,
            new_room_id,
            old_room_state,
            additional_creators,
        )

        return new_room_id

    async def _update_upgraded_room_pls(
        self,
        requester: Requester,
        old_room_id: str,
        new_room_id: str,
        old_room_state: StateMap[str],
        additional_creators: Optional[List[str]],
    ) -> None:
        """Send updated power levels in both rooms after an upgrade

        Args:
            requester: the user requesting the upgrade
            old_room_id: the id of the room to be replaced
            new_room_id: the id of the replacement room
            old_room_state: the state map for the old room
            additional_creators: Additional creators in the new room.
        Raises:
            ShadowBanError if the requester is shadow-banned.
        """
        old_room_pl_event_id = old_room_state.get((EventTypes.PowerLevels, ""))

        if old_room_pl_event_id is None:
            logger.warning(
                "Not supported: upgrading a room with no PL event. Not setting PLs "
                "in old room."
            )
            return

        old_room_pl_state = await self.store.get_event(old_room_pl_event_id)

        # we try to stop regular users from speaking by setting the PL required
        # to send regular events and invites to 'Moderator' level. That's normally
        # 50, but if the default PL in a room is 50 or more, then we set the
        # required PL above that.

        pl_content = copy_and_fixup_power_levels_contents(old_room_pl_state.content)
        users_default: int = pl_content.get("users_default", 0)  # type: ignore[assignment]
        restricted_level = max(users_default + 1, 50)

        updated = False
        for v in ("invite", "events_default"):
            current: int = pl_content.get(v, 0)  # type: ignore[assignment]
            if current < restricted_level:
                logger.debug(
                    "Setting level for %s in %s to %i (was %i)",
                    v,
                    old_room_id,
                    restricted_level,
                    current,
                )
                pl_content[v] = restricted_level
                updated = True
            else:
                logger.debug("Not setting level for %s (already %i)", v, current)

        if updated:
            try:
                await self.event_creation_handler.create_and_send_nonmember_event(
                    requester,
                    {
                        "type": EventTypes.PowerLevels,
                        "state_key": "",
                        "room_id": old_room_id,
                        "sender": requester.user.to_string(),
                        "content": pl_content,
                    },
                    ratelimit=False,
                )
            except AuthError as e:
                logger.warning("Unable to update PLs in old room: %s", e)

        new_room_version = await self.store.get_room_version(new_room_id)
        if new_room_version.msc4289_creator_power_enabled:
            self._remove_creators_from_pl_users_map(
                old_room_pl_state.content.get("users", {}),
                requester.user.to_string(),
                additional_creators,
            )

        await self.event_creation_handler.create_and_send_nonmember_event(
            requester,
            {
                "type": EventTypes.PowerLevels,
                "state_key": "",
                "room_id": new_room_id,
                "sender": requester.user.to_string(),
                "content": copy_and_fixup_power_levels_contents(
                    old_room_pl_state.content
                ),
            },
            ratelimit=False,
        )

    def _calculate_upgraded_room_creation_content(
        self,
        old_room_create_event: EventBase,
        tombstone_event_id: Optional[str],
        new_room_version: RoomVersion,
        additional_creators: Optional[List[str]],
    ) -> JsonDict:
        creation_content: JsonDict = {
            "room_version": new_room_version.identifier,
            "predecessor": {
                "room_id": old_room_create_event.room_id,
            },
        }
        if tombstone_event_id is not None:
            creation_content["predecessor"]["event_id"] = tombstone_event_id
        if (
            additional_creators is not None
            and new_room_version.msc4289_creator_power_enabled
        ):
            creation_content["additional_creators"] = additional_creators
        # Check if old room was non-federatable
        if not old_room_create_event.content.get(EventContentFields.FEDERATE, True):
            # If so, mark the new room as non-federatable as well
            creation_content[EventContentFields.FEDERATE] = False
        # Copy the room type as per MSC3818.
        room_type = old_room_create_event.content.get(EventContentFields.ROOM_TYPE)
        if room_type is not None:
            creation_content[EventContentFields.ROOM_TYPE] = room_type
        return creation_content

    async def clone_existing_room(
        self,
        requester: Requester,
        old_room_id: str,
        new_room_id: str,
        new_room_version: RoomVersion,
        tombstone_event_id: str,
        additional_creators: Optional[List[str]],
        creation_event_with_context: Optional[
            Tuple[EventBase, synapse.events.snapshot.EventContext]
        ] = None,
        auto_member: bool = False,
    ) -> None:
        """Populate a new room based on an old room

        Args:
            requester: the user requesting the upgrade
            old_room_id : the id of the room to be replaced
            new_room_id: the id to give the new room (should already have been
                created with _generate_room_id())
            new_room_version: the new room version to use
            tombstone_event_id: the ID of the tombstone event in the old room.
            creation_event_with_context: The create event of the new room, if the new room supports
            room ID as create event ID hash.
            auto_member: Whether to automatically join local users to the new
                room and send out invites to remote users.
        """
        user_id = requester.user.to_string()

        # Get old room's create event
        old_room_create_event = await self.store.get_create_event_for_room(old_room_id)

        if creation_event_with_context:
            create_event, _ = creation_event_with_context
            creation_content = create_event.content
        else:
            creation_content = self._calculate_upgraded_room_creation_content(
                old_room_create_event,
                tombstone_event_id,
                new_room_version,
            )
        initial_state = {}

        # Replicate relevant room events
        types_to_copy: List[Tuple[str, Optional[str]]] = [
            (EventTypes.JoinRules, ""),
            (EventTypes.Name, ""),
            (EventTypes.Topic, ""),
            (EventTypes.RoomHistoryVisibility, ""),
            (EventTypes.GuestAccess, ""),
            (EventTypes.RoomAvatar, ""),
            (EventTypes.RoomEncryption, ""),
            (EventTypes.ServerACL, ""),
            (EventTypes.PowerLevels, ""),
        ]

        room_type = old_room_create_event.content.get(EventContentFields.ROOM_TYPE)
        if room_type is not None:
            # If the old room was a space, copy over the rooms in the space.
            if room_type == RoomTypes.SPACE:
                types_to_copy.append((EventTypes.SpaceChild, None))

        old_room_state_ids = (
            await self._storage_controllers.state.get_current_state_ids(
                old_room_id, StateFilter.from_types(types_to_copy)
            )
        )
        # map from event_id to BaseEvent
        old_room_state_events = await self.store.get_events(old_room_state_ids.values())

        for k, old_event_id in old_room_state_ids.items():
            old_event = old_room_state_events.get(old_event_id)
            if old_event:
                # If the event is an space child event with empty content, it was
                # removed from the space and should be ignored.
                if k[0] == EventTypes.SpaceChild and not old_event.content:
                    continue

                initial_state[k] = old_event.content

        # deep-copy the power-levels event before we start modifying it
        # note that if frozen_dicts are enabled, `power_levels` will be a frozen
        # dict so we can't just copy.deepcopy it.
        initial_state[(EventTypes.PowerLevels, "")] = power_levels = (
            copy_and_fixup_power_levels_contents(
                initial_state[(EventTypes.PowerLevels, "")]
            )
        )

        # Resolve the minimum power level required to send any state event
        # We will give the upgrading user this power level temporarily (if necessary) such that
        # they are able to copy all of the state events over, then revert them back to their
        # original power level afterwards in _update_upgraded_room_pls

        # Copy over user power levels now as this will not be possible with >100PL users once
        # the room has been created
        # Calculate the minimum power level needed to clone the room
        event_power_levels = power_levels.get("events", {})
        if not isinstance(event_power_levels, dict):
            event_power_levels = {}
        state_default = power_levels.get("state_default", 50)
        try:
            state_default_int = int(state_default)  # type: ignore[arg-type]
        except (TypeError, ValueError):
            state_default_int = 50
        ban = power_levels.get("ban", 50)
        try:
            ban = int(ban)  # type: ignore[arg-type]
        except (TypeError, ValueError):
            ban = 50
        needed_power_level = max(
            state_default_int, ban, max(event_power_levels.values(), default=0)
        )

        # Get the user's current power level, this matches the logic in get_user_power_level,
        # but without the entire state map.
        user_power_levels = power_levels.setdefault("users", {})
        if not isinstance(user_power_levels, dict):
            user_power_levels = {}
        users_default = power_levels.get("users_default", 0)
        current_power_level = user_power_levels.get(user_id, users_default)
        try:
            current_power_level_int = int(current_power_level)  # type: ignore[arg-type]
        except (TypeError, ValueError):
            current_power_level_int = 0
        # Raise the requester's power level in the new room if necessary
        if current_power_level_int < needed_power_level:
            user_power_levels[user_id] = needed_power_level

        if new_room_version.msc4289_creator_power_enabled:
            # the creator(s) cannot be in the users map
            self._remove_creators_from_pl_users_map(
                user_power_levels,
                user_id,
                additional_creators,
            )

        # We construct what the body of a call to /createRoom would look like for passing
        # to the spam checker. We don't include a preset here, as we expect the
        # initial state to contain everything we need.
        spam_check = await self._spam_checker_module_callbacks.user_may_create_room(
            user_id,
            {
                "creation_content": creation_content,
                "initial_state": list(initial_state.items()),
            },
        )
        if spam_check != self._spam_checker_module_callbacks.NOT_SPAM:
            raise SynapseError(
                403,
                "You are not permitted to create rooms",
                errcode=spam_check[0],
                additional_fields=spam_check[1],
            )

        _, last_event_id, _ = await self._send_events_for_new_room(
            requester,
            new_room_id,
            new_room_version,
            # we expect to override all the presets with initial_state, so this is
            # somewhat arbitrary.
            room_config={"preset": RoomCreationPreset.PRIVATE_CHAT},
            invite_list=[],
            initial_state=initial_state,
            creation_content=creation_content,
            creation_event_with_context=creation_event_with_context,
        )

        # Transfer membership events
        ban_event_ids = await self.store.get_ban_event_ids_in_room(old_room_id)
        if ban_event_ids:
            ban_events = await self.store.get_events_as_list(ban_event_ids)

            # Add any banned users to the new room.
            #
            # Note generally we should send membership events via
            # `update_membership`, however in this case its fine to bypass as
            # these bans don't need any special treatment, i.e. the sender is in
            # the room and they don't need any extra signatures, etc.
            for batched_ban_events in batch_iter(ban_events, 1000):
                await self.event_creation_handler.create_and_send_new_client_events(
                    requester=requester,
                    room_id=new_room_id,
                    prev_event_id=last_event_id,
                    event_dicts=[
                        {
                            "type": EventTypes.Member,
                            "state_key": ban_event.state_key,
                            "room_id": new_room_id,
                            "sender": requester.user.to_string(),
                            "content": ban_event.content,
                        }
                        for ban_event in batched_ban_events
                    ],
                    ratelimit=False,  # We ratelimit the entire upgrade, not individual events.
                )

        if auto_member:
            logger.info("Joining local users to %s", new_room_id)

            # 1. Copy over all joins for local
            joined_profiles = await self.store.get_users_in_room_with_profiles(
                old_room_id
            )

            local_user_ids = [
                user_id for user_id in joined_profiles if self.hs.is_mine_id(user_id)
            ]

            logger.info("Local user IDs %s", local_user_ids)

            for batched_local_user_ids in batch_iter(local_user_ids, 1000):
                invites_to_send = []

                # For each local user we create an invite event (from the
                # upgrading user) plus a join event.
                for local_user_id in batched_local_user_ids:
                    if local_user_id == user_id:
                        # Ignore the upgrading user, as they are already in the
                        # new room.
                        continue

                    invites_to_send.append(
                        {
                            "type": EventTypes.Member,
                            "state_key": local_user_id,
                            "room_id": new_room_id,
                            "sender": requester.user.to_string(),
                            "content": {
                                "membership": Membership.INVITE,
                            },
                        }
                    )

                    # If the user has profile information in the previous join,
                    # add it to the content.
                    #
                    # We could instead copy over the contents from the old join
                    # event, however a) that would require us to fetch all the
                    # old join events (which is slow), and b) generally the join
                    # events have no extra information in them. (We also believe
                    # that most clients don't copy this information over either,
                    # but we could be wrong.)
                    content_profile = {}
                    user_profile = joined_profiles[local_user_id]
                    if user_profile.display_name:
                        content_profile["displayname"] = user_profile.display_name
                    if user_profile.avatar_url:
                        content_profile["avatar_url"] = user_profile.avatar_url

                    invites_to_send.append(
                        {
                            "type": EventTypes.Member,
                            "state_key": local_user_id,
                            "room_id": new_room_id,
                            "sender": local_user_id,
                            "content": {
                                "membership": Membership.JOIN,
                                **content_profile,
                            },
                        }
                    )

                await self.event_creation_handler.create_and_send_new_client_events(
                    requester=requester,
                    room_id=new_room_id,
                    prev_event_id=None,
                    event_dicts=invites_to_send,
                    ratelimit=False,  # We ratelimit the entire upgrade, not individual events.
                )

            # Invite other users if the room is not public. If the room *is*
            # public then users can simply directly join, and inviting them as
            # well may lead to confusion.

            join_rule_content = initial_state.get((EventTypes.JoinRules, ""), None)
            is_public = False
            if join_rule_content:
                is_public = join_rule_content["join_rule"] == JoinRules.PUBLIC

            if not is_public:
                # Copy invites
                # TODO: Copy over 3pid invites as well.
                invited_users = await self.store.get_invited_users_in_room(
                    room_id=old_room_id
                )

                # For local users we can just batch send the invites.
                local_invited_users = [
                    user_id for user_id in invited_users if self.hs.is_mine_id(user_id)
                ]

                logger.info(
                    "Joining local user IDs %s to new room %s",
                    local_invited_users,
                    new_room_id,
                )

                for batched_local_invited_users in batch_iter(
                    local_invited_users, 1000
                ):
                    invites_to_send = []
                    leaves_to_send = []

                    # For each local user we create an invite event (from the
                    # upgrading user), and reject the invite event in the old
                    # room.
                    #
                    # This ensures that the user ends up with a single invite to
                    # the new room (rather than multiple invites which may be
                    # noisy and confusing).
                    for local_user_id in batched_local_invited_users:
                        leaves_to_send.append(
                            {
                                "type": EventTypes.Member,
                                "state_key": local_user_id,
                                "room_id": old_room_id,
                                "sender": local_user_id,
                                "content": {
                                    "membership": Membership.LEAVE,
                                },
                            }
                        )
                        invites_to_send.append(
                            {
                                "type": EventTypes.Member,
                                "state_key": local_user_id,
                                "room_id": new_room_id,
                                "sender": requester.user.to_string(),
                                "content": {
                                    "membership": Membership.INVITE,
                                },
                            }
                        )

                    await self.event_creation_handler.create_and_send_new_client_events(
                        requester=requester,
                        room_id=old_room_id,
                        prev_event_id=None,
                        event_dicts=leaves_to_send,
                        ratelimit=False,  # We ratelimit the entire upgrade, not individual events.
                    )
                    await self.event_creation_handler.create_and_send_new_client_events(
                        requester=requester,
                        room_id=new_room_id,
                        prev_event_id=None,
                        event_dicts=invites_to_send,
                        ratelimit=False,
                    )

                # For remote users we send invites one by one, as we need to
                # send each one to the remote server.
                #
                # We also invite joined remote users who were in the old room.
                remote_user_ids = [
                    user_id
                    for user_id in itertools.chain(invited_users, joined_profiles)
                    if not self.hs.is_mine_id(user_id)
                ]

                logger.debug("Inviting remote user IDs %s", remote_user_ids)

                async def remote_invite(remote_user: str) -> None:
                    try:
                        await self.room_member_handler.update_membership(
                            requester,
                            UserID.from_string(remote_user),
                            new_room_id,
                            Membership.INVITE,
                            ratelimit=False,  # We ratelimit the entire upgrade, not individual events.
                        )
                    except SynapseError as e:
                        # If we fail to invite a remote user, we log it but continue
                        # on with the upgrade.
                        logger.warning(
                            "Failed to invite remote user %s to new room %s: %s",
                            remote_user,
                            new_room_id,
                            e,
                        )

                # We do this concurrently, as it can take a while to invite
                await concurrently_execute(
                    remote_invite,
                    remote_user_ids,
                    10,
                )

    async def _move_aliases_to_new_room(
        self,
        requester: Requester,
        old_room_id: str,
        new_room_id: str,
        old_room_state: StateMap[str],
    ) -> None:
        # check to see if we have a canonical alias.
        canonical_alias_event = None
        canonical_alias_event_id = old_room_state.get((EventTypes.CanonicalAlias, ""))
        if canonical_alias_event_id:
            canonical_alias_event = await self.store.get_event(canonical_alias_event_id)

        await self.store.update_aliases_for_room(old_room_id, new_room_id)

        if not canonical_alias_event:
            return

        # If there is a canonical alias we need to update the one in the old
        # room and set one in the new one.
        old_canonical_alias_content = dict(canonical_alias_event.content)
        new_canonical_alias_content = {}

        canonical = canonical_alias_event.content.get("alias")
        if canonical and self.hs.is_mine_id(canonical):
            new_canonical_alias_content["alias"] = canonical
            old_canonical_alias_content.pop("alias", None)

        # We convert to a list as it will be a Tuple.
        old_alt_aliases = list(old_canonical_alias_content.get("alt_aliases", []))
        if old_alt_aliases:
            old_canonical_alias_content["alt_aliases"] = old_alt_aliases
            new_alt_aliases = new_canonical_alias_content.setdefault("alt_aliases", [])
            for alias in canonical_alias_event.content.get("alt_aliases", []):
                try:
                    if self.hs.is_mine_id(alias):
                        new_alt_aliases.append(alias)
                        old_alt_aliases.remove(alias)
                except Exception:
                    logger.info(
                        "Invalid alias %s in canonical alias event %s",
                        alias,
                        canonical_alias_event_id,
                    )

            if not old_alt_aliases:
                old_canonical_alias_content.pop("alt_aliases")

        # If a canonical alias event existed for the old room, fire a canonical
        # alias event for the new room with a copy of the information.
        try:
            await self.event_creation_handler.create_and_send_nonmember_event(
                requester,
                {
                    "type": EventTypes.CanonicalAlias,
                    "state_key": "",
                    "room_id": old_room_id,
                    "sender": requester.user.to_string(),
                    "content": old_canonical_alias_content,
                },
                ratelimit=False,
            )
        except SynapseError as e:
            # again I'm not really expecting this to fail, but if it does, I'd rather
            # we returned the new room to the client at this point.
            logger.exception("Unable to send updated alias events in old room: %s", e)

        try:
            await self.event_creation_handler.create_and_send_nonmember_event(
                requester,
                {
                    "type": EventTypes.CanonicalAlias,
                    "state_key": "",
                    "room_id": new_room_id,
                    "sender": requester.user.to_string(),
                    "content": new_canonical_alias_content,
                },
                ratelimit=False,
            )
        except SynapseError as e:
            # again I'm not really expecting this to fail, but if it does, I'd rather
            # we returned the new room to the client at this point.
            logger.exception("Unable to send updated alias events in new room: %s", e)

    async def create_room(
        self,
        requester: Requester,
        config: JsonDict,
        ratelimit: bool = True,
        creator_join_profile: Optional[JsonDict] = None,
        ignore_forced_encryption: bool = False,
    ) -> Tuple[str, Optional[RoomAlias], int]:
        """Creates a new room.

        Args:
            requester: The user who requested the room creation.
            config: A dict of configuration options. This will be the body of
                a /createRoom request; see
                https://spec.matrix.org/latest/client-server-api/#post_matrixclientv3createroom
            ratelimit: set to False to disable the rate limiter

            creator_join_profile:
                Set to override the displayname and avatar for the creating
                user in this room. If unset, displayname and avatar will be
                derived from the user's profile. If set, should contain the
                values to go in the body of the 'join' event (typically
                `avatar_url` and/or `displayname`.
            ignore_forced_encryption:
                Ignore encryption forced by `encryption_enabled_by_default_for_room_type` setting.

        Returns:
            A 3-tuple containing:
                - the room ID;
                - if requested, the room alias, otherwise None; and
                - the `stream_id` of the last persisted event.
        Raises:
            SynapseError:
                if the room ID couldn't be stored, 3pid invitation config
                validation failed, or something went horribly wrong.
            ResourceLimitError:
                if server is blocked to some resource being
                exceeded
        """
        user_id = requester.user.to_string()

        await self.auth_blocking.check_auth_blocking(requester=requester)

        if (
            self._server_notices_mxid is not None
            and user_id == self._server_notices_mxid
        ):
            # allow the server notices mxid to create rooms
            is_requester_admin = True
        else:
            is_requester_admin = await self.auth.is_server_admin(requester)

        # Let the third party rules modify the room creation config if needed, or abort
        # the room creation entirely with an exception.
        await self._third_party_event_rules.on_create_room(
            requester, config, is_requester_admin=is_requester_admin
        )

        invite_3pid_list = config.get("invite_3pid", [])
        invite_list = config.get("invite", [])

        # validate each entry for correctness
        for invite_3pid in invite_3pid_list:
            if not all(
                key in invite_3pid
                for key in ("medium", "address", "id_server", "id_access_token")
            ):
                raise SynapseError(
                    HTTPStatus.BAD_REQUEST,
                    "all of `medium`, `address`, `id_server` and `id_access_token` "
                    "are required when making a 3pid invite",
                    Codes.MISSING_PARAM,
                )

        if not is_requester_admin:
            spam_check = await self._spam_checker_module_callbacks.user_may_create_room(
                user_id, config
            )
            if spam_check != self._spam_checker_module_callbacks.NOT_SPAM:
                raise SynapseError(
                    403,
                    "You are not permitted to create rooms",
                    errcode=spam_check[0],
                    additional_fields=spam_check[1],
                )

        if ratelimit:
            # Rate limit once in advance, but don't rate limit the individual
            # events in the room — room creation isn't atomic and it's very
            # janky if half the events in the initial state don't make it because
            # of rate limiting.
            await self.request_ratelimiter.ratelimit(requester)

        room_version_id = config.get(
            "room_version", self.config.server.default_room_version.identifier
        )

        if not isinstance(room_version_id, str):
            raise SynapseError(400, "room_version must be a string", Codes.BAD_JSON)

        room_version = KNOWN_ROOM_VERSIONS.get(room_version_id)
        if room_version is None:
            raise SynapseError(
                400,
                "Your homeserver does not support this room version",
                Codes.UNSUPPORTED_ROOM_VERSION,
            )

        room_alias = None
        if "room_alias_name" in config:
            for wchar in string.whitespace:
                if wchar in config["room_alias_name"]:
                    raise SynapseError(400, "Invalid characters in room alias")

            if ":" in config["room_alias_name"]:
                # Prevent someone from trying to pass in a full alias here.
                # Note that it's permissible for a room alias to have multiple
                # hash symbols at the start (notably bridged over from IRC, too),
                # but the first colon in the alias is defined to separate the local
                # part from the server name.
                # (remember server names can contain port numbers, also separated
                # by a colon. But under no circumstances should the local part be
                # allowed to contain a colon!)
                raise SynapseError(
                    400,
                    "':' is not permitted in the room alias name. "
                    "Please note this expects a local part — 'wombat', not '#wombat:example.com'.",
                )

            room_alias = RoomAlias(config["room_alias_name"], self.hs.hostname)
            mapping = await self.store.get_association_from_room_alias(room_alias)

            if mapping:
                raise SynapseError(400, "Room alias already taken", Codes.ROOM_IN_USE)

        for i in invite_list:
            try:
                uid = UserID.from_string(i)
                parse_and_validate_server_name(uid.domain)
            except Exception:
                raise SynapseError(400, "Invalid user_id: %s" % (i,))

        if (invite_list or invite_3pid_list) and requester.shadow_banned:
            # We randomly sleep a bit just to annoy the requester.
            await self.clock.sleep(random.randint(1, 10))

            # Allow the request to go through, but remove any associated invites.
            invite_3pid_list = []
            invite_list = []

        if invite_list or invite_3pid_list:
            try:
                # If there are invites in the request, see if the ratelimiting settings
                # allow that number of invites to be sent from the current user.
                await self.room_member_handler.ratelimit_multiple_invites(
                    requester,
                    room_id=None,
                    n_invites=len(invite_list) + len(invite_3pid_list),
                    update=False,
                )
            except LimitExceededError:
                raise SynapseError(400, "Cannot invite so many users at once")

        await self.event_creation_handler.assert_accepted_privacy_policy(requester)

        power_level_content_override = config.get("power_level_content_override")
        if (
            power_level_content_override
            and not room_version.msc4289_creator_power_enabled  # this validation doesn't apply in MSC4289 rooms
            and "users" in power_level_content_override
            and user_id not in power_level_content_override["users"]
        ):
            raise SynapseError(
                400,
                "Not a valid power_level_content_override: 'users' did not contain %s"
                % (user_id,),
            )

        # The spec says rooms should default to private visibility if
        # `visibility` is not specified.
        visibility = config.get("visibility", "private")
        is_public = visibility == "public"

        self._validate_room_config(config, visibility)

        creation_content = config.get("creation_content", {})
        # override any attempt to set room versions via the creation_content
        creation_content["room_version"] = room_version.identifier

        # trusted private chats have the invited users marked as additional creators
        if (
            room_version.msc4289_creator_power_enabled
            and config.get("preset", None) == RoomCreationPreset.TRUSTED_PRIVATE_CHAT
            and len(config.get("invite", [])) > 0
        ):
            # the other user(s) are additional creators
            invitees = config.get("invite", [])
            # we don't want to replace any additional_creators additionally specified, and we want
            # to remove duplicates.
            creation_content[EventContentFields.ADDITIONAL_CREATORS] = list(
                set(creation_content.get(EventContentFields.ADDITIONAL_CREATORS, []))
                | set(invitees)
            )

        creation_event_with_context = None
        if room_version.msc4291_room_ids_as_hashes:
            creation_event_with_context = await self._generate_create_event_for_room_id(
                requester,
                creation_content,
                is_public,
                room_version,
            )
            (create_event, _) = creation_event_with_context
            room_id = create_event.room_id
        else:
            room_id = await self._generate_and_create_room_id(
                creator_id=user_id,
                is_public=is_public,
                room_version=room_version,
            )

        # Check whether this visibility value is blocked by a third party module
        allowed_by_third_party_rules = await (
            self._third_party_event_rules.check_visibility_can_be_modified(
                room_id, visibility
            )
        )
        if not allowed_by_third_party_rules:
            raise SynapseError(403, "Room visibility value not allowed.")

        if is_public:
            room_aliases = []
            if room_alias:
                room_aliases.append(room_alias.to_string())
            if not self.config.roomdirectory.is_publishing_room_allowed(
                user_id, room_id, room_aliases
            ):
                # allow room creation to continue but do not publish room
                await self.store.set_room_is_public(room_id, False)

        directory_handler = self.hs.get_directory_handler()
        if room_alias:
            await directory_handler.create_association(
                requester=requester,
                room_id=room_id,
                room_alias=room_alias,
                servers=[self.hs.hostname],
                check_membership=False,
            )

        raw_initial_state = config.get("initial_state", [])

        initial_state = OrderedDict()
        for val in raw_initial_state:
            initial_state[(val["type"], val.get("state_key", ""))] = val["content"]

        (
            last_stream_id,
            last_sent_event_id,
            depth,
        ) = await self._send_events_for_new_room(
            requester,
            room_id,
            room_version,
            room_config=config,
            invite_list=invite_list,
            initial_state=initial_state,
            creation_content=creation_content,
            room_alias=room_alias,
            power_level_content_override=power_level_content_override,
            creator_join_profile=creator_join_profile,
            ignore_forced_encryption=ignore_forced_encryption,
            creation_event_with_context=creation_event_with_context,
        )

        # we avoid dropping the lock between invites, as otherwise joins can
        # start coming in and making the createRoom slow.
        #
        # we also don't need to check the requester's shadow-ban here, as we
        # have already done so above (and potentially emptied invite_list).
        async with self.room_member_handler.member_linearizer.queue((room_id,)):
            content = {}
            is_direct = config.get("is_direct", None)
            if is_direct:
                content["is_direct"] = is_direct

            for invitee in invite_list:
                (
                    member_event_id,
                    last_stream_id,
                ) = await self.room_member_handler.update_membership_locked(
                    requester,
                    UserID.from_string(invitee),
                    room_id,
                    "invite",
                    ratelimit=False,
                    content=content,
                    new_room=True,
                    prev_event_ids=[last_sent_event_id],
                    depth=depth,
                )
                last_sent_event_id = member_event_id
                depth += 1

        for invite_3pid in invite_3pid_list:
            id_server = invite_3pid["id_server"]
            id_access_token = invite_3pid["id_access_token"]
            address = invite_3pid["address"]
            medium = invite_3pid["medium"]
            # Note that do_3pid_invite can raise a  ShadowBanError, but this was
            # handled above by emptying invite_3pid_list.
            (
                member_event_id,
                last_stream_id,
            ) = await self.hs.get_room_member_handler().do_3pid_invite(
                room_id,
                requester.user,
                medium,
                address,
                id_server,
                requester,
                txn_id=None,
                id_access_token=id_access_token,
                prev_event_ids=[last_sent_event_id],
                depth=depth,
            )
            last_sent_event_id = member_event_id
            depth += 1

        # Always wait for room creation to propagate before returning
        await self._replication.wait_for_stream_position(
            self.hs.config.worker.events_shard_config.get_instance(room_id),
            "events",
            last_stream_id,
        )

        return room_id, room_alias, last_stream_id

    async def _generate_create_event_for_room_id(
        self,
        creator: Requester,
        creation_content: JsonDict,
        is_public: bool,
        room_version: RoomVersion,
    ) -> Tuple[EventBase, synapse.events.snapshot.EventContext]:
        (
            creation_event,
            new_unpersisted_context,
        ) = await self.event_creation_handler.create_event(
            creator,
            {
                "content": creation_content,
                "sender": creator.user.to_string(),
                "type": EventTypes.Create,
                "state_key": "",
            },
            prev_event_ids=[],
            depth=1,
            state_map={},
            for_batch=False,
        )
        await self.store.store_room(
            room_id=creation_event.room_id,
            room_creator_user_id=creator.user.to_string(),
            is_public=is_public,
            room_version=room_version,
        )
        creation_context = await new_unpersisted_context.persist(creation_event)
        return (creation_event, creation_context)

    async def _send_events_for_new_room(
        self,
        creator: Requester,
        room_id: str,
        room_version: RoomVersion,
        room_config: JsonDict,
        invite_list: List[str],
        initial_state: MutableStateMap,
        creation_content: JsonDict,
        room_alias: Optional[RoomAlias] = None,
        power_level_content_override: Optional[JsonDict] = None,
        creator_join_profile: Optional[JsonDict] = None,
        ignore_forced_encryption: bool = False,
        creation_event_with_context: Optional[
            Tuple[EventBase, synapse.events.snapshot.EventContext]
        ] = None,
    ) -> Tuple[int, str, int]:
        """Sends the initial events into a new room. Sends the room creation, membership,
        and power level events into the room sequentially, then creates and batches up the
        rest of the events to persist as a batch to the DB.

        `power_level_content_override` doesn't apply when initial state has
        power level state event content.

        Rate limiting should already have been applied by this point.

        Args:
            creator:
                the user requesting the room creation
            room_id:
                room id for the room being created
            room_version:
                The room version of the new room.
            room_config:
                A dict of configuration options. This will be the body of
                a /createRoom request; see
                https://spec.matrix.org/latest/client-server-api/#post_matrixclientv3createroom
            invite_list:
                a list of user ids to invite to the room
            initial_state:
                A list of state events to set in the new room.
            creation_content:
                Extra keys, such as m.federate, to be added to the content of the m.room.create event.
            room_alias:
                alias for the room
            power_level_content_override:
                The power level content to override in the default power level event.
            creator_join_profile:
                Set to override the displayname and avatar for the creating
                user in this room.
            ignore_forced_encryption:
                Ignore encryption forced by `encryption_enabled_by_default_for_room_type` setting.
            creation_event_with_context:
                Set in MSC4291 rooms where the create event determines the room ID. If provided,
                does not create an additional create event but instead appends the remaining new
                events onto the provided create event.
        Returns:
            A tuple containing the stream ID, event ID and depth of the last
            event sent to the room.
        """
        creator_id = creator.user.to_string()
        event_keys = {"room_id": room_id, "sender": creator_id, "state_key": ""}
        depth = 1

        # the most recently created event
        prev_event: List[str] = []
        # a map of event types, state keys -> event_ids. We collect these mappings this as events are
        # created (but not persisted to the db) to determine state for future created events
        # (as this info can't be pulled from the db)
        state_map: MutableStateMap[str] = {}

        async def create_event(
            etype: str,
            content: JsonDict,
            for_batch: bool,
            **kwargs: Any,
        ) -> Tuple[EventBase, synapse.events.snapshot.UnpersistedEventContextBase]:
            """
            Creates an event and associated event context.
            Args:
                etype: the type of event to be created
                content: content of the event
                for_batch: whether the event is being created for batch persisting. If
                bool for_batch is true, this will create an event using the prev_event_ids,
                and will create an event context for the event using the parameters state_map
                and current_state_group, thus these parameters must be provided in this
                case if for_batch is True. The subsequently created event and context
                are suitable for being batched up and bulk persisted to the database
                with other similarly created events.
            """
            nonlocal depth
            nonlocal prev_event

            # Create the event dictionary.
            event_dict = {"type": etype, "content": content}
            event_dict.update(event_keys)
            event_dict.update(kwargs)

            (
                new_event,
                new_unpersisted_context,
            ) = await self.event_creation_handler.create_event(
                creator,
                event_dict,
                prev_event_ids=prev_event,
                depth=depth,
                # Take a copy to ensure each event gets a unique copy of
                # state_map since it is modified below.
                state_map=dict(state_map),
                for_batch=for_batch,
            )

            depth += 1
            prev_event = [new_event.event_id]
            state_map[(new_event.type, new_event.state_key)] = new_event.event_id

            return new_event, new_unpersisted_context

        preset_config, config = self._room_preset_config(room_config)

        if creation_event_with_context is None:
            # MSC2175 removes the creator field from the create event.
            if not room_version.implicit_room_creator:
                creation_content["creator"] = creator_id
            creation_event, unpersisted_creation_context = await create_event(
                EventTypes.Create, creation_content, False
            )
            creation_context = await unpersisted_creation_context.persist(
                creation_event
            )
        else:
            (creation_event, creation_context) = creation_event_with_context
            # we had to do the above already in order to have a room ID, so just updates local vars
            # and continue.
            depth = 2
            prev_event = [creation_event.event_id]
            state_map[(creation_event.type, creation_event.state_key)] = (
                creation_event.event_id
            )

        logger.debug("Sending %s in new room", EventTypes.Member)
        ev = await self.event_creation_handler.handle_new_client_event(
            requester=creator,
            events_and_context=[(creation_event, creation_context)],
            ratelimit=False,
            ignore_shadow_ban=True,
        )
        last_sent_event_id = ev.event_id

        member_event_id, _ = await self.room_member_handler.update_membership(
            creator,
            creator.user,
            room_id,
            "join",
            ratelimit=False,
            content=creator_join_profile,
            new_room=True,
            prev_event_ids=[last_sent_event_id],
            depth=depth,
        )
        prev_event = [member_event_id]

        # update the depth and state map here as the membership event has been created
        # through a different code path
        depth += 1
        state_map[(EventTypes.Member, creator.user.to_string())] = member_event_id

        # we need the state group of the membership event as it is the current state group
        event_to_state = (
            await self._storage_controllers.state.get_state_group_for_events(
                [member_event_id]
            )
        )
        current_state_group = event_to_state[member_event_id]

        events_to_send = []
        # We treat the power levels override specially as this needs to be one
        # of the first events that get sent into a room.
        pl_content = initial_state.pop((EventTypes.PowerLevels, ""), None)
        if pl_content is not None:
            power_event, power_context = await create_event(
                EventTypes.PowerLevels, pl_content, True
            )
            events_to_send.append((power_event, power_context))
        else:
            # Please update the docs for `default_power_level_content_override` when
            # updating the `events` dict below
            power_level_content: JsonDict = {
                "users": {creator_id: 100}
                if not room_version.msc4289_creator_power_enabled
                else {},
                "users_default": 0,
                "events": {
                    EventTypes.Name: 50,
                    EventTypes.PowerLevels: 100,
                    EventTypes.RoomHistoryVisibility: 100,
                    EventTypes.CanonicalAlias: 50,
                    EventTypes.RoomAvatar: 50,
                    EventTypes.Tombstone: 150
                    if room_version.msc4289_creator_power_enabled
                    else 100,
                    EventTypes.ServerACL: 100,
                    EventTypes.RoomEncryption: 100,
                },
                "events_default": 0,
                "state_default": 50,
                "ban": 50,
                "kick": 50,
                "redact": 50,
                "invite": 50,
                "historical": 100,
            }

            # original_invitees_have_ops is set on preset:trusted_private_chat which will already
            # have set these users as additional_creators, hence don't set the PL for creators as
            # that is invalid.
            if (
                config["original_invitees_have_ops"]
                and not room_version.msc4289_creator_power_enabled
            ):
                for invitee in invite_list:
                    power_level_content["users"][invitee] = 100

            # If the user supplied a preset name e.g. "private_chat",
            # we apply that preset
            power_level_content.update(config["power_level_content_override"])

            # If the server config contains default_power_level_content_override,
            # and that contains information for this room preset, apply it.
            if self._default_power_level_content_override:
                override = self._default_power_level_content_override.get(preset_config)
                if override is not None:
                    power_level_content.update(override)

            # Finally, if the user supplied specific permissions for this room,
            # apply those.
            if power_level_content_override:
                power_level_content.update(power_level_content_override)
            pl_event, pl_context = await create_event(
                EventTypes.PowerLevels,
                power_level_content,
                True,
            )
            events_to_send.append((pl_event, pl_context))

        if room_alias and (EventTypes.CanonicalAlias, "") not in initial_state:
            room_alias_event, room_alias_context = await create_event(
                EventTypes.CanonicalAlias, {"alias": room_alias.to_string()}, True
            )
            events_to_send.append((room_alias_event, room_alias_context))

        if (EventTypes.JoinRules, "") not in initial_state:
            join_rules_event, join_rules_context = await create_event(
                EventTypes.JoinRules,
                {"join_rule": config["join_rules"]},
                True,
            )
            events_to_send.append((join_rules_event, join_rules_context))

        if (EventTypes.RoomHistoryVisibility, "") not in initial_state:
            visibility_event, visibility_context = await create_event(
                EventTypes.RoomHistoryVisibility,
                {"history_visibility": config["history_visibility"]},
                True,
            )
            events_to_send.append((visibility_event, visibility_context))

        if config["guest_can_join"]:
            if (EventTypes.GuestAccess, "") not in initial_state:
                guest_access_event, guest_access_context = await create_event(
                    EventTypes.GuestAccess,
                    {EventContentFields.GUEST_ACCESS: GuestAccess.CAN_JOIN},
                    True,
                )
                events_to_send.append((guest_access_event, guest_access_context))

        for (etype, state_key), content in initial_state.items():
            event, context = await create_event(
                etype, content, True, state_key=state_key
            )
            events_to_send.append((event, context))

        if config["encrypted"] and not ignore_forced_encryption:
            encryption_event, encryption_context = await create_event(
                EventTypes.RoomEncryption,
                {"algorithm": RoomEncryptionAlgorithms.DEFAULT},
                True,
                state_key="",
            )
            events_to_send.append((encryption_event, encryption_context))

        if "name" in room_config:
            name = room_config["name"]
            name_event, name_context = await create_event(
                EventTypes.Name,
                {"name": name},
                True,
            )
            events_to_send.append((name_event, name_context))

        if "topic" in room_config:
            topic = room_config["topic"]
            topic_event, topic_context = await create_event(
                EventTypes.Topic,
                {
                    EventContentFields.TOPIC: topic,
                    EventContentFields.M_TOPIC: {
                        # The mimetype property defaults to `text/plain` if omitted.
                        EventContentFields.M_TEXT: [{MTextFields.BODY: topic}]
                    },
                },
                True,
            )
            events_to_send.append((topic_event, topic_context))

        datastore = self.hs.get_datastores().state
        events_and_context = (
            await UnpersistedEventContext.batch_persist_unpersisted_contexts(
                events_to_send, room_id, current_state_group, datastore
            )
        )

        last_event = await self.event_creation_handler.handle_new_client_event(
            creator,
            events_and_context,
            ignore_shadow_ban=True,
            ratelimit=False,
        )
        assert last_event.internal_metadata.stream_ordering is not None
        return last_event.internal_metadata.stream_ordering, last_event.event_id, depth

    def _validate_room_config(
        self,
        config: JsonDict,
        visibility: str,
    ) -> None:
        """Checks configuration parameters for a /createRoom request.

        If validation detects invalid parameters an exception may be raised to
        cause room creation to be aborted and an error response to be returned
        to the client.

        Args:
            config: A dict of configuration options. Originally from the body of
                the /createRoom request
            visibility: One of "public" or "private"
        """

        # Validate the requested preset, raise a 400 error if not valid
        preset_name, preset_config = self._room_preset_config(config)

        # If the user is trying to create an encrypted room and this is forbidden
        # by the configured default_power_level_content_override, then reject the
        # request before the room is created.
        raw_initial_state = config.get("initial_state", [])
        room_encryption_event = any(
            s.get("type", "") == EventTypes.RoomEncryption for s in raw_initial_state
        )

        if preset_config["encrypted"] or room_encryption_event:
            if self._default_power_level_content_override:
                override = self._default_power_level_content_override.get(preset_name)
                if override is not None:
                    event_levels = override.get("events", {})
                    room_admin_level = event_levels.get(EventTypes.PowerLevels, 100)
                    encryption_level = event_levels.get(EventTypes.RoomEncryption, 100)
                    if encryption_level > room_admin_level:
                        raise SynapseError(
                            403,
                            f"You cannot create an encrypted room. user_level ({room_admin_level}) < send_level ({encryption_level})",
                        )

    def _room_preset_config(self, room_config: JsonDict) -> Tuple[str, dict]:
        # The spec says rooms should default to private visibility if
        # `visibility` is not specified.
        visibility = room_config.get("visibility", "private")
        preset_name = room_config.get(
            "preset",
            (
                RoomCreationPreset.PRIVATE_CHAT
                if visibility == "private"
                else RoomCreationPreset.PUBLIC_CHAT
            ),
        )
        try:
            preset_config = self._presets_dict[preset_name]
        except KeyError:
            raise SynapseError(
                400, f"'{preset_name}' is not a valid preset", errcode=Codes.BAD_JSON
            )
        return preset_name, preset_config

    def _remove_creators_from_pl_users_map(
        self,
        users_map: Dict[str, int],
        creator: str,
        additional_creators: Optional[List[str]],
    ) -> None:
        creators = [creator]
        if additional_creators:
            creators.extend(additional_creators)
        for creator in creators:
            # the creator(s) cannot be in the users map
            users_map.pop(creator, None)

    def _generate_room_id(self) -> str:
        """Generates a random room ID.

        Room IDs look like "!opaque_id:domain" and are case-sensitive as per the spec
        at https://spec.matrix.org/v1.2/appendices/#room-ids-and-event-ids.

        Does not check for collisions with existing rooms or prevent future calls from
        returning the same room ID. To ensure the uniqueness of a new room ID, use
        `_generate_and_create_room_id` instead.

        Synapse's room IDs are 18 [a-zA-Z] characters long, which comes out to around
        102 bits.

        Returns:
            A random room ID of the form "!opaque_id:domain".
        """
        random_string = stringutils.random_string(18)
        return RoomIdWithDomain(random_string, self.hs.hostname).to_string()

    async def _generate_and_create_room_id(
        self,
        creator_id: str,
        is_public: bool,
        room_version: RoomVersion,
    ) -> str:
        # autogen room IDs and try to create it. We may clash, so just
        # try a few times till one goes through, giving up eventually.
        attempts = 0
        while attempts < 5:
            try:
                gen_room_id = self._generate_room_id()
                await self.store.store_room(
                    room_id=gen_room_id,
                    room_creator_user_id=creator_id,
                    is_public=is_public,
                    room_version=room_version,
                )
                return gen_room_id
            except StoreError:
                attempts += 1
        raise StoreError(500, "Couldn't generate a room ID.")


class RoomContextHandler:
    def __init__(self, hs: "HomeServer"):
        self.hs = hs
        self.auth = hs.get_auth()
        self.store = hs.get_datastores().main
        self._storage_controllers = hs.get_storage_controllers()
        self._state_storage_controller = self._storage_controllers.state
        self._relations_handler = hs.get_relations_handler()

    async def get_event_context(
        self,
        requester: Requester,
        room_id: str,
        event_id: str,
        limit: int,
        event_filter: Optional[Filter],
        use_admin_priviledge: bool = False,
    ) -> Optional[EventContext]:
        """Retrieves events, pagination tokens and state around a given event
        in a room.

        Args:
            requester
            room_id
            event_id
            limit: The maximum number of events to return in total
                (excluding state).
            event_filter: the filter to apply to the events returned
                (excluding the target event_id)
            use_admin_priviledge: if `True`, return all events, regardless
                of whether `user` has access to them. To be used **ONLY**
                from the admin API.
        Returns:
            dict, or None if the event isn't found
        """
        user = requester.user
        if use_admin_priviledge:
            await assert_user_is_admin(self.auth, requester)

        before_limit = math.floor(limit / 2.0)
        after_limit = limit - before_limit

        is_user_in_room = await self.store.check_local_user_in_room(
            user_id=user.to_string(), room_id=room_id
        )
        # The user is peeking if they aren't in the room already
        is_peeking = not is_user_in_room

        async def filter_evts(events: List[EventBase]) -> List[EventBase]:
            if use_admin_priviledge:
                return events
            return await filter_events_for_client(
                self._storage_controllers,
                user.to_string(),
                events,
                is_peeking=is_peeking,
            )

        event = await self.store.get_event(
            event_id, get_prev_content=True, allow_none=True
        )
        if not event:
            return None

        filtered = await filter_evts([event])
        if not filtered:
            raise AuthError(403, "You don't have permission to access that event.")

        results = await self.store.get_events_around(
            room_id, event_id, before_limit, after_limit, event_filter
        )
        events_before = results.events_before
        events_after = results.events_after

        if event_filter:
            events_before = await event_filter.filter(events_before)
            events_after = await event_filter.filter(events_after)

        events_before = await filter_evts(events_before)
        events_after = await filter_evts(events_after)
        # filter_evts can return a pruned event in case the user is allowed to see that
        # there's something there but not see the content, so use the event that's in
        # `filtered` rather than the event we retrieved from the datastore.
        event = filtered[0]

        # Fetch the aggregations.
        aggregations = await self._relations_handler.get_bundled_aggregations(
            itertools.chain(events_before, (event,), events_after),
            user.to_string(),
        )

        if events_after:
            last_event_id = events_after[-1].event_id
        else:
            last_event_id = event_id

        if event_filter and event_filter.lazy_load_members:
            state_filter = StateFilter.from_lazy_load_member_list(
                ev.sender
                for ev in itertools.chain(
                    events_before,
                    (event,),
                    events_after,
                )
            )
        else:
            state_filter = StateFilter.all()

        # XXX: why do we return the state as of the last event rather than the
        # first? Shouldn't we be consistent with /sync?
        # https://github.com/matrix-org/matrix-doc/issues/687

        state = await self._state_storage_controller.get_state_for_events(
            [last_event_id], state_filter=state_filter
        )

        state_events = list(state[last_event_id].values())
        if event_filter:
            state_events = await event_filter.filter(state_events)

        # We use a dummy token here as we only care about the room portion of
        # the token, which we replace.
        token = StreamToken.START

        return EventContext(
            events_before=events_before,
            event=event,
            events_after=events_after,
            state=state_events,
            aggregations=aggregations,
            start=await token.copy_and_replace(
                StreamKeyType.ROOM, results.start
            ).to_string(self.store),
            end=await token.copy_and_replace(StreamKeyType.ROOM, results.end).to_string(
                self.store
            ),
        )


class TimestampLookupHandler:
    def __init__(self, hs: "HomeServer"):
        self.store = hs.get_datastores().main
        self.state_handler = hs.get_state_handler()
        self.federation_client = hs.get_federation_client()
        self.federation_event_handler = hs.get_federation_event_handler()
        self._storage_controllers = hs.get_storage_controllers()

    async def get_event_for_timestamp(
        self,
        requester: Requester,
        room_id: str,
        timestamp: int,
        direction: Direction,
    ) -> Tuple[str, int]:
        """Find the closest event to the given timestamp in the given direction.
        If we can't find an event locally or the event we have locally is next to a gap,
        it will ask other federated homeservers for an event.

        Args:
            requester: The user making the request according to the access token
            room_id: Room to fetch the event from
            timestamp: The point in time (inclusive) we should navigate from in
                the given direction to find the closest event.
            direction: indicates whether we should navigate forward
                or backward from the given timestamp to find the closest event.

        Returns:
            A tuple containing the `event_id` closest to the given timestamp in
            the given direction and the `origin_server_ts`.

        Raises:
            SynapseError if unable to find any event locally in the given direction
        """
        logger.debug(
            "get_event_for_timestamp(room_id=%s, timestamp=%s, direction=%s) Finding closest event...",
            room_id,
            timestamp,
            direction,
        )
        local_event_id = await self.store.get_event_id_for_timestamp(
            room_id, timestamp, direction
        )
        logger.debug(
            "get_event_for_timestamp: locally, we found event_id=%s closest to timestamp=%s",
            local_event_id,
            timestamp,
        )

        # Check for gaps in the history where events could be hiding in between
        # the timestamp given and the event we were able to find locally
        is_event_next_to_backward_gap = False
        is_event_next_to_forward_gap = False
        local_event = None
        if local_event_id:
            local_event = await self.store.get_event(
                local_event_id, allow_none=False, allow_rejected=False
            )

            if direction == Direction.FORWARDS:
                # We only need to check for a backward gap if we're looking forwards
                # to ensure there is nothing in between.
                is_event_next_to_backward_gap = (
                    await self.store.is_event_next_to_backward_gap(local_event)
                )
            elif direction == Direction.BACKWARDS:
                # We only need to check for a forward gap if we're looking backwards
                # to ensure there is nothing in between
                is_event_next_to_forward_gap = (
                    await self.store.is_event_next_to_forward_gap(local_event)
                )

        # If we found a gap, we should probably ask another homeserver first
        # about more history in between
        if (
            not local_event_id
            or is_event_next_to_backward_gap
            or is_event_next_to_forward_gap
        ):
            logger.debug(
                "get_event_for_timestamp: locally, we found event_id=%s closest to timestamp=%s which is next to a gap in event history so we're asking other homeservers first",
                local_event_id,
                timestamp,
            )

            likely_domains = (
                await self._storage_controllers.state.get_current_hosts_in_room_ordered(
                    room_id
                )
            )

            remote_response = await self.federation_client.timestamp_to_event(
                destinations=likely_domains,
                room_id=room_id,
                timestamp=timestamp,
                direction=direction,
            )
            if remote_response is not None:
                logger.debug(
                    "get_event_for_timestamp: remote_response=%s",
                    remote_response,
                )

                remote_event_id = remote_response.event_id
                remote_origin_server_ts = remote_response.origin_server_ts

                # Backfill this event so we can get a pagination token for
                # it with `/context` and paginate `/messages` from this
                # point.
                pulled_pdu_info = await self.federation_event_handler.backfill_event_id(
                    likely_domains, room_id, remote_event_id
                )
                remote_event = pulled_pdu_info.pdu

                # XXX: When we see that the remote server is not trustworthy,
                # maybe we should not ask them first in the future.
                if remote_origin_server_ts != remote_event.origin_server_ts:
                    logger.info(
                        "get_event_for_timestamp: Remote server (%s) claimed that remote_event_id=%s occured at remote_origin_server_ts=%s but that isn't true (actually occured at %s). Their claims are dubious and we should consider not trusting them.",
                        pulled_pdu_info.pull_origin,
                        remote_event_id,
                        remote_origin_server_ts,
                        remote_event.origin_server_ts,
                    )

                # Only return the remote event if it's closer than the local event
                if not local_event or (
                    abs(remote_event.origin_server_ts - timestamp)
                    < abs(local_event.origin_server_ts - timestamp)
                ):
                    logger.info(
                        "get_event_for_timestamp: returning remote_event_id=%s (%s) since it's closer to timestamp=%s than local_event=%s (%s)",
                        remote_event_id,
                        remote_event.origin_server_ts,
                        timestamp,
                        local_event.event_id if local_event else None,
                        local_event.origin_server_ts if local_event else None,
                    )
                    return remote_event_id, remote_origin_server_ts

        # To appease mypy, we have to add both of these conditions to check for
        # `None`. We only expect `local_event` to be `None` when
        # `local_event_id` is `None` but mypy isn't as smart and assuming as us.
        if not local_event_id or not local_event:
            raise SynapseError(
                404,
                "Unable to find event from %s in direction %s" % (timestamp, direction),
                errcode=Codes.NOT_FOUND,
            )

        return local_event_id, local_event.origin_server_ts


class RoomEventSource(EventSource[RoomStreamToken, EventBase]):
    def __init__(self, hs: "HomeServer"):
        self.store = hs.get_datastores().main

    async def get_new_events(
        self,
        user: UserID,
        from_key: RoomStreamToken,
        limit: int,
        room_ids: StrCollection,
        is_guest: bool,
        explicit_room_id: Optional[str] = None,
    ) -> Tuple[List[EventBase], RoomStreamToken]:
        # We just ignore the key for now.

        to_key = self.get_current_key()

        if from_key.topological:
            logger.warning("Stream has topological part!!!! %r", from_key)
            from_key = RoomStreamToken(stream=from_key.stream)

        app_service = self.store.get_app_service_by_user_id(user.to_string())
        if app_service:
            # We no longer support AS users using /sync directly.
            # See https://github.com/matrix-org/matrix-doc/issues/1144
            raise NotImplementedError()
        else:
            room_events = await self.store.get_membership_changes_for_user(
                user.to_string(), from_key, to_key
            )

            room_to_events = await self.store.get_room_events_stream_for_rooms(
                room_ids=room_ids,
                from_key=from_key,
                to_key=to_key,
                limit=limit or 10,
                direction=Direction.FORWARDS,
            )

            events = list(room_events)
            events.extend(e for evs, _, _ in room_to_events.values() for e in evs)

            # We know stream_ordering must be not None here, as its been
            # persisted, but mypy doesn't know that
            events.sort(key=lambda e: cast(int, e.internal_metadata.stream_ordering))

            if limit:
                events[:] = events[:limit]

            if events:
                last_event = events[-1]
                assert last_event.internal_metadata.stream_ordering
                end_key = RoomStreamToken(
                    stream=last_event.internal_metadata.stream_ordering,
                )
            else:
                end_key = to_key

        return events, end_key

    def get_current_key(self) -> RoomStreamToken:
        return self.store.get_room_max_token()

    def get_current_key_for_room(self, room_id: str) -> Awaitable[RoomStreamToken]:
        return self.store.get_current_room_stream_token_for_room_id(room_id)


class RoomShutdownHandler:
    DEFAULT_MESSAGE = (
        "Sharing illegal content on this server is not permitted and rooms in"
        " violation will be blocked."
    )
    DEFAULT_ROOM_NAME = "Content Violation Notification"

    def __init__(self, hs: "HomeServer"):
        self.hs = hs
        self.room_member_handler = hs.get_room_member_handler()
        self._room_creation_handler = hs.get_room_creation_handler()
        self._replication = hs.get_replication_data_handler()
        self._third_party_rules = hs.get_module_api_callbacks().third_party_event_rules
        self.event_creation_handler = hs.get_event_creation_handler()
        self.store = hs.get_datastores().main

    async def shutdown_room(
        self,
        room_id: str,
        params: ShutdownRoomParams,
        result: Optional[ShutdownRoomResponse] = None,
        update_result_fct: Optional[
            Callable[[Optional[JsonMapping]], Awaitable[None]]
        ] = None,
    ) -> Optional[ShutdownRoomResponse]:
        """
        Shuts down a room. Moves all joined local users and room aliases automatically
        to a new room if `new_room_user_id` is set. Otherwise local users only
        leave the room without any information.

        The new room will be created with the user specified by the
        `new_room_user_id` parameter as room administrator and will contain a
        message explaining what happened. Users invited to the new room will
        have power level `-10` by default, and thus be unable to speak.

        The local server will only have the power to move local user and room
        aliases to the new room. Users on other servers will be unaffected.

        Args:
            room_id: The ID of the room to shut down.
            delete_id: The delete ID identifying this delete request
            params: parameters for the shutdown, cf `ShutdownRoomParams`
            result: current status of the shutdown, if it was interrupted
            update_result_fct: function called when `result` is updated locally

        Returns: a dict matching `ShutdownRoomResponse`.
        """
        requester_user_id = params["requester_user_id"]
        new_room_user_id = params["new_room_user_id"]
        block = params["block"]

        new_room_name = (
            params["new_room_name"]
            if params["new_room_name"]
            else self.DEFAULT_ROOM_NAME
        )
        message = params["message"] if params["message"] else self.DEFAULT_MESSAGE

        if not RoomID.is_valid(room_id):
            raise SynapseError(400, "%s is not a legal room ID" % (room_id,))

        if not await self._third_party_rules.check_can_shutdown_room(
            requester_user_id, room_id
        ):
            raise SynapseError(
                403, "Shutdown of this room is forbidden", Codes.FORBIDDEN
            )

        result = (
            result
            if result
            else {
                "kicked_users": [],
                "failed_to_kick_users": [],
                "local_aliases": [],
                "new_room_id": None,
            }
        )

        # Action the block first (even if the room doesn't exist yet)
        if block:
            if requester_user_id is None:
                raise ValueError(
                    "shutdown_room: block=True not allowed when requester_user_id is None."
                )
            # This will work even if the room is already blocked, but that is
            # desirable in case the first attempt at blocking the room failed below.
            await self.store.block_room(room_id, requester_user_id)

        if not await self.store.get_room(room_id):
            # if we don't know about the room, there is nothing left to do.
            return result

        new_room_id = result.get("new_room_id")
        if new_room_user_id is not None and new_room_id is None:
            if not self.hs.is_mine_id(new_room_user_id):
                raise SynapseError(
                    400, "User must be our own: %s" % (new_room_user_id,)
                )

            room_creator_requester = create_requester(
                new_room_user_id, authenticated_entity=requester_user_id
            )

            new_room_id, _, stream_id = await self._room_creation_handler.create_room(
                room_creator_requester,
                config={
                    "preset": RoomCreationPreset.PUBLIC_CHAT,
                    "name": new_room_name,
                    "power_level_content_override": {"users_default": -10},
                },
                ratelimit=False,
            )

            result["new_room_id"] = new_room_id
            if update_result_fct:
                await update_result_fct(result)

            logger.info(
                "Shutting down room %r, joining to new room: %r", room_id, new_room_id
            )

            # We now wait for the create room to come back in via replication so
            # that we can assume that all the joins/invites have propagated before
            # we try and auto join below.
            await self._replication.wait_for_stream_position(
                self.hs.config.worker.events_shard_config.get_instance(new_room_id),
                "events",
                stream_id,
            )
        else:
            logger.info("Shutting down room %r", room_id)

        users = await self.store.get_local_users_related_to_room(room_id)
        for user_id, membership in users:
            # If the user is not in the room (or is banned), nothing to do.
            if membership not in (Membership.JOIN, Membership.INVITE, Membership.KNOCK):
                continue

            logger.info("Kicking %r from %r...", user_id, room_id)

            try:
                # Kick users from room
                target_requester = create_requester(
                    user_id, authenticated_entity=requester_user_id
                )
                _, stream_id = await self.room_member_handler.update_membership(
                    requester=target_requester,
                    target=target_requester.user,
                    room_id=room_id,
                    action=Membership.LEAVE,
                    content={},
                    ratelimit=False,
                    require_consent=False,
                )

                # Wait for leave to come in over replication before trying to forget.
                await self._replication.wait_for_stream_position(
                    self.hs.config.worker.events_shard_config.get_instance(room_id),
                    "events",
                    stream_id,
                )

                await self.room_member_handler.forget(
                    target_requester.user, room_id, do_not_schedule_purge=True
                )

                # Join users to new room
                if new_room_user_id:
                    if membership == Membership.JOIN:
                        assert new_room_id is not None
                        await self.room_member_handler.update_membership(
                            requester=target_requester,
                            target=target_requester.user,
                            room_id=new_room_id,
                            action=Membership.JOIN,
                            content={},
                            ratelimit=False,
                            require_consent=False,
                        )

                result["kicked_users"].append(user_id)
                if update_result_fct:
                    await update_result_fct(result)
            except Exception:
                logger.exception(
                    "Failed to leave old room and join new room for %r", user_id
                )
                result["failed_to_kick_users"].append(user_id)
                if update_result_fct:
                    await update_result_fct(result)

        # Send message in new room and move aliases
        if new_room_user_id:
            room_creator_requester = create_requester(
                new_room_user_id, authenticated_entity=requester_user_id
            )

            await self.event_creation_handler.create_and_send_nonmember_event(
                room_creator_requester,
                {
                    "type": "m.room.message",
                    "content": {"body": message, "msgtype": "m.text"},
                    "room_id": new_room_id,
                    "sender": new_room_user_id,
                },
                ratelimit=False,
            )

            result["local_aliases"] = list(
                await self.store.get_aliases_for_room(room_id)
            )

            assert new_room_id is not None
            await self.store.update_aliases_for_room(
                room_id, new_room_id, requester_user_id
            )
        else:
            result["local_aliases"] = []

        return result<|MERGE_RESOLUTION|>--- conflicted
+++ resolved
@@ -239,7 +239,6 @@
             raise NotFoundError("Unknown room id %s" % (old_room_id,))
         old_room_is_public, _ = old_room
 
-<<<<<<< HEAD
         if (
             self._server_notices_mxid is not None
             and user_id == self._server_notices_mxid
@@ -253,8 +252,6 @@
             requester, new_version, is_requester_admin=is_requester_admin
         )
 
-        new_room_id = self._generate_room_id()
-=======
         creation_event_with_context = None
         if new_version.msc4291_room_ids_as_hashes:
             old_room_create_event = await self.store.get_create_event_for_room(
@@ -276,7 +273,6 @@
             new_room_id = create_event.room_id
         else:
             new_room_id = self._generate_room_id()
->>>>>>> 848949a7
 
         # Try several times, it could fail with PartialStateConflictError
         # in _upgrade_room, cf comment in except block.
