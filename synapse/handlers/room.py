--- conflicted
+++ resolved
@@ -774,16 +774,15 @@
                 content=content,
             )
 
-<<<<<<< HEAD
         if "encryption_alg" in config:
-            send(
+            yield send(
                 etype=EventTypes.Encryption,
                 state_key="",
                 content={
                     'algorithm': config["encryption_alg"],
                 }
             )
-=======
+
     @defer.inlineCallbacks
     def _generate_room_id(self, creator_id, is_public):
         # autogen room IDs and try to create it. We may clash, so just
@@ -807,7 +806,6 @@
             except StoreError:
                 attempts += 1
         raise StoreError(500, "Couldn't generate a room ID.")
->>>>>>> 9ffadcdb
 
 
 class RoomContextHandler(object):
