#
# This file is licensed under the Affero General Public License (AGPL) version 3.
#
# Copyright (C) 2023 New Vector, Ltd
#
# This program is free software: you can redistribute it and/or modify
# it under the terms of the GNU Affero General Public License as
# published by the Free Software Foundation, either version 3 of the
# License, or (at your option) any later version.
#
# See the GNU Affero General Public License for more details:
# <https://www.gnu.org/licenses/agpl-3.0.html>.
#
# Originally licensed under the Apache License, Version 2.0:
# <http://www.apache.org/licenses/LICENSE-2.0>.
#
# [This file includes modifications made by New Vector Limited]
#
#

import abc
import logging
import re
import urllib.parse
from inspect import signature
from typing import TYPE_CHECKING, Any, Awaitable, Callable, ClassVar

from twisted.internet.error import ConnectError, DNSLookupError
from twisted.web.server import Request

from synapse.api.errors import HttpResponseException, SynapseError
from synapse.config.workers import MAIN_PROCESS_INSTANCE_NAME
from synapse.http import RequestTimedOutError
from synapse.http.server import HttpServer
from synapse.http.servlet import parse_json_object_from_request
from synapse.http.site import SynapseRequest
from synapse.logging import opentracing
from synapse.logging.opentracing import trace_with_opname
from synapse.metrics import SERVER_NAME_LABEL, meter
from synapse.types import JsonDict
from synapse.util.caches.response_cache import ResponseCache
from synapse.util.cancellation import is_function_cancellable
from synapse.util.stringutils import random_string

if TYPE_CHECKING:
    from synapse.server import HomeServer

logger = logging.getLogger(__name__)

_pending_outgoing_requests = meter.create_up_down_counter(
    "synapse_pending_outgoing_replication_requests",
    description="Number of active outgoing replication requests, by replication method name",
)

_outgoing_request_counter = meter.create_counter(
    "synapse_outgoing_replication_requests",
    description="Number of outgoing replication requests, by replication method name and result",
)


_STREAM_POSITION_KEY = "_INT_STREAM_POS"


class ReplicationEndpoint(metaclass=abc.ABCMeta):
    """Helper base class for defining new replication HTTP endpoints.

    This creates an endpoint under `/_synapse/replication/:NAME/:PATH_ARGS..`
    (with a `/:txn_id` suffix for cached requests), where NAME is a name,
    PATH_ARGS are a tuple of parameters to be encoded in the URL.

    For example, if `NAME` is "send_event" and `PATH_ARGS` is `("event_id",)`,
    with `CACHE` set to true then this generates an endpoint:

        /_synapse/replication/send_event/:event_id/:txn_id

    For POST/PUT requests the payload is serialized to json and sent as the
    body, while for GET requests the payload is added as query parameters. See
    `_serialize_payload` for details.

    Incoming requests are handled by overriding `_handle_request`. Servers
    must call `register` to register the path with the HTTP server.

    Requests can be sent by calling the client returned by `make_client`.
    Requests are sent to master process by default, but can be sent to other
    named processes by specifying an `instance_name` keyword argument.

    Attributes:
        NAME (str): A name for the endpoint, added to the path as well as used
            in logging and metrics.
        PATH_ARGS (tuple[str]): A list of parameters to be added to the path.
            Adding parameters to the path (rather than payload) can make it
            easier to follow along in the log files.
        METHOD (str): The method of the HTTP request, defaults to POST. Can be
            one of POST, PUT or GET. If GET then the payload is sent as query
            parameters rather than a JSON body.
        CACHE (bool): Whether server should cache the result of the request/
            If true then transparently adds a txn_id to all requests, and
            `_handle_request` must return a Deferred.
        RETRY_ON_TIMEOUT(bool): Whether or not to retry the request when a 504
            is received.
        RETRY_ON_CONNECT_ERROR (bool): Whether or not to retry the request when
            a connection error is received.
        RETRY_ON_CONNECT_ERROR_ATTEMPTS (int): Number of attempts to retry when
            receiving connection errors, each will backoff exponentially longer.
        WAIT_FOR_STREAMS (bool): Whether to wait for replication streams to
            catch up before processing the request and/or response. Defaults to
            True.
    """

    NAME: str = abc.abstractproperty()  # type: ignore
    PATH_ARGS: tuple[str, ...] = abc.abstractproperty()  # type: ignore
    METHOD = "POST"
    CACHE = True
    RETRY_ON_TIMEOUT = True
    RETRY_ON_CONNECT_ERROR = True
    RETRY_ON_CONNECT_ERROR_ATTEMPTS = 5  # =63s (2^6-1)

    WAIT_FOR_STREAMS: ClassVar[bool] = True

    def __init__(self, hs: "HomeServer"):
        self.server_name = hs.hostname

        if self.CACHE:
            self.response_cache: ResponseCache[str] = ResponseCache(
                clock=hs.get_clock(),
                name="repl." + self.NAME,
                server_name=self.server_name,
                timeout_ms=30 * 60 * 1000,
            )

        # We reserve `instance_name` as a parameter to sending requests, so we
        # assert here that sub classes don't try and use the name.
        assert "instance_name" not in self.PATH_ARGS, (
            "`instance_name` is a reserved parameter name"
        )
        assert (
            "instance_name"
            not in signature(self.__class__._serialize_payload).parameters
        ), "`instance_name` is a reserved parameter name"

        assert self.METHOD in ("PUT", "POST", "GET")

        self._replication_secret = None
        if hs.config.worker.worker_replication_secret:
            self._replication_secret = hs.config.worker.worker_replication_secret

        self._streams = hs.get_replication_command_handler().get_streams_to_replicate()
        self._replication = hs.get_replication_data_handler()
        self._instance_name = hs.get_instance_name()

    def _check_auth(self, request: Request) -> None:
        # Get the authorization header.
        auth_headers = request.requestHeaders.getRawHeaders(b"Authorization")

        if not auth_headers:
            raise RuntimeError("Missing Authorization header.")
        if len(auth_headers) > 1:
            raise RuntimeError("Too many Authorization headers.")
        parts = auth_headers[0].split(b" ")
        if parts[0] == b"Bearer" and len(parts) == 2:
            received_secret = parts[1].decode("ascii")
            if self._replication_secret == received_secret:
                # Success!
                return

        raise RuntimeError("Invalid Authorization header.")

    @abc.abstractmethod
    async def _serialize_payload(**kwargs) -> JsonDict:
        """Static method that is called when creating a request.

        Concrete implementations should have explicit parameters (rather than
        kwargs) so that an appropriate exception is raised if the client is
        called with unexpected parameters. All PATH_ARGS must appear in
        argument list.

        Returns:
            If POST/PUT request then dictionary must be JSON serialisable,
            otherwise must be appropriate for adding as query args.
        """
        return {}

    @abc.abstractmethod
    async def _handle_request(
        self, request: Request, content: JsonDict, **kwargs: Any
    ) -> tuple[int, JsonDict]:
        """Handle incoming request.

        This is called with the request object and PATH_ARGS.

        Returns:
            HTTP status code and a JSON serialisable dict to be used as response
            body of request.
        """

    @classmethod
    def make_client(cls, hs: "HomeServer") -> Callable:
        """Create a client that makes requests.

        Returns a callable that accepts the same parameters as
        `_serialize_payload`, and also accepts an optional `instance_name`
        parameter to specify which instance to hit (the instance must be in
        the `instance_map` config).
        """
        server_name = hs.hostname
        clock = hs.get_clock()
        client = hs.get_replication_client()
        local_instance_name = hs.get_instance_name()

        instance_map = hs.config.worker.instance_map

        outgoing_gauge = meter.create_up_down_counter(
            "synapse_pending_outgoing_replication_requests",
            description="Number of active outgoing replication requests, by replication method name",
        )

        replication_secret = None
        if hs.config.worker.worker_replication_secret:
            replication_secret = hs.config.worker.worker_replication_secret.encode(
                "ascii"
            )

        @trace_with_opname("outgoing_replication_request")
        async def send_request(
            *, instance_name: str = MAIN_PROCESS_INSTANCE_NAME, **kwargs: Any
        ) -> Any:
            # We have to pull these out here to avoid circular dependencies...
            streams = hs.get_replication_command_handler().get_streams_to_replicate()
            replication = hs.get_replication_data_handler()

            outgoing_gauge.add(
                1,
                {"name": cls.NAME, SERVER_NAME_LABEL: server_name},
            )
            if instance_name == local_instance_name:
                raise Exception("Trying to send HTTP request to self")
            if instance_name not in instance_map:
                raise Exception(
                    "Instance %r not in 'instance_map' config" % (instance_name,)
                )

            data = await cls._serialize_payload(**kwargs)

            if cls.METHOD != "GET" and cls.WAIT_FOR_STREAMS:
                # Include the current stream positions that we write to. We
                # don't do this for GETs as they don't have a body, and we
                # generally assume that a GET won't rely on data we have
                # written.
                if _STREAM_POSITION_KEY in data:
                    raise Exception(
                        "data to send contains %r key", _STREAM_POSITION_KEY
                    )

                data[_STREAM_POSITION_KEY] = {
                    "streams": {
                        stream.NAME: stream.minimal_local_current_token()
                        for stream in streams
                    },
                    "instance_name": local_instance_name,
                }

            url_args = [
                urllib.parse.quote(kwargs[name], safe="") for name in cls.PATH_ARGS
            ]

            if cls.CACHE:
                txn_id = random_string(10)
                url_args.append(txn_id)

            if cls.METHOD == "POST":
                request_func: Callable[..., Awaitable[Any]] = client.post_json_get_json
            elif cls.METHOD == "PUT":
                request_func = client.put_json
            elif cls.METHOD == "GET":
                request_func = client.get_json
            else:
                # We have already asserted in the constructor that a
                # compatible was picked, but lets be paranoid.
                raise Exception(
                    "Unknown METHOD on %s replication endpoint" % (cls.NAME,)
                )

            # Hard code a special scheme to show this only used for replication. The
            # instance_name will be passed into the ReplicationEndpointFactory to
            # determine connection details from the instance_map.
            uri = "synapse-replication://%s/_synapse/replication/%s/%s" % (
                instance_name,
                cls.NAME,
                "/".join(url_args),
            )

            headers: Dict[bytes, List[bytes]] = {}
            # Add an authorization header, if configured.
            if replication_secret:
                headers[b"Authorization"] = [b"Bearer " + replication_secret]
            opentracing.inject_header_dict(headers, check_destination=False)

            try:
                # Keep track of attempts made so we can bail if we don't manage to
                # connect to the target after N tries.
                attempts = 0
                # We keep retrying the same request for timeouts. This is so that we
                # have a good idea that the request has either succeeded or failed
                # on the master, and so whether we should clean up or not.
                while True:
                    try:
                        result = await request_func(uri, data, headers=headers)
                        break
                    except RequestTimedOutError:
                        if not cls.RETRY_ON_TIMEOUT:
                            raise

                        logger.warning("%s request timed out; retrying", cls.NAME)

                        # If we timed out we probably don't need to worry about backing
                        # off too much, but lets just wait a little anyway.
                        await clock.sleep(1)
                    except (ConnectError, DNSLookupError) as e:
                        if not cls.RETRY_ON_CONNECT_ERROR:
                            raise
                        if attempts > cls.RETRY_ON_CONNECT_ERROR_ATTEMPTS:
                            raise

                        delay = 2**attempts
                        logger.warning(
                            "%s request connection failed; retrying in %ds: %r",
                            cls.NAME,
                            delay,
                            e,
                        )

                        await clock.sleep(delay)
                        attempts += 1
            except HttpResponseException as e:
                # We convert to SynapseError as we know that it was a SynapseError
                # on the main process that we should send to the client. (And
                # importantly, not stack traces everywhere)
                _outgoing_request_counter.add(
                    1,
                    {
                        "name": cls.NAME,
                        "code": e.code,
                        SERVER_NAME_LABEL: server_name,
                    },
                )
                raise e.to_synapse_error()
            except Exception as e:
                _outgoing_request_counter.add(
                    1,
                    {
                        "name": cls.NAME,
                        "code": "ERR",
                        SERVER_NAME_LABEL: server_name,
                    },
                )
                raise SynapseError(
                    502, f"Failed to talk to {instance_name} process"
                ) from e

            _outgoing_request_counter.add(
                1,
                {
                    "name": cls.NAME,
                    "code": 200,
                    SERVER_NAME_LABEL: server_name,
                },
            )

<<<<<<< HEAD
            # Wait on any streams that the remote may have written to.
            for stream_name, position in result.pop(_STREAM_POSITION_KEY, {}).items():
                await replication.wait_for_stream_position(
                    instance_name=instance_name,
                    stream_name=stream_name,
                    position=position,
                )
            outgoing_gauge.add(
                -1,
                {"name": cls.NAME, SERVER_NAME_LABEL: server_name},
            )
=======
                headers: dict[bytes, list[bytes]] = {}
                # Add an authorization header, if configured.
                if replication_secret:
                    headers[b"Authorization"] = [b"Bearer " + replication_secret]
                opentracing.inject_header_dict(headers, check_destination=False)

                try:
                    # Keep track of attempts made so we can bail if we don't manage to
                    # connect to the target after N tries.
                    attempts = 0
                    # We keep retrying the same request for timeouts. This is so that we
                    # have a good idea that the request has either succeeded or failed
                    # on the master, and so whether we should clean up or not.
                    while True:
                        try:
                            result = await request_func(uri, data, headers=headers)
                            break
                        except RequestTimedOutError:
                            if not cls.RETRY_ON_TIMEOUT:
                                raise

                            logger.warning("%s request timed out; retrying", cls.NAME)

                            # If we timed out we probably don't need to worry about backing
                            # off too much, but lets just wait a little anyway.
                            await clock.sleep(1)
                        except (ConnectError, DNSLookupError) as e:
                            if not cls.RETRY_ON_CONNECT_ERROR:
                                raise
                            if attempts > cls.RETRY_ON_CONNECT_ERROR_ATTEMPTS:
                                raise

                            delay = 2**attempts
                            logger.warning(
                                "%s request connection failed; retrying in %ds: %r",
                                cls.NAME,
                                delay,
                                e,
                            )

                            await clock.sleep(delay)
                            attempts += 1
                except HttpResponseException as e:
                    # We convert to SynapseError as we know that it was a SynapseError
                    # on the main process that we should send to the client. (And
                    # importantly, not stack traces everywhere)
                    _outgoing_request_counter.labels(
                        name=cls.NAME,
                        code=e.code,
                        **{SERVER_NAME_LABEL: server_name},
                    ).inc()
                    raise e.to_synapse_error()
                except Exception as e:
                    _outgoing_request_counter.labels(
                        name=cls.NAME,
                        code="ERR",
                        **{SERVER_NAME_LABEL: server_name},
                    ).inc()
                    raise SynapseError(
                        502, f"Failed to talk to {instance_name} process"
                    ) from e

                _outgoing_request_counter.labels(
                    name=cls.NAME,
                    code=200,
                    **{SERVER_NAME_LABEL: server_name},
                ).inc()

                # Wait on any streams that the remote may have written to.
                for stream_name, position in result.pop(
                    _STREAM_POSITION_KEY, {}
                ).items():
                    await replication.wait_for_stream_position(
                        instance_name=instance_name,
                        stream_name=stream_name,
                        position=position,
                    )
>>>>>>> 161d47cb

            return result

        return send_request

    def register(self, http_server: HttpServer) -> None:
        """Called by the server to register this as a handler to the
        appropriate path.
        """

        url_args = list(self.PATH_ARGS)
        method = self.METHOD

        if self.CACHE and is_function_cancellable(self._handle_request):
            raise Exception(
                f"{self.__class__.__name__} has been marked as cancellable, but CACHE "
                "is set. The cancellable flag would have no effect."
            )

        if self.CACHE:
            url_args.append("txn_id")

        args = "/".join("(?P<%s>[^/]+)" % (arg,) for arg in url_args)
        pattern = re.compile("^/_synapse/replication/%s/%s$" % (self.NAME, args))

        http_server.register_paths(
            method,
            [pattern],
            self._check_auth_and_handle,
            self.__class__.__name__,
        )

    async def _check_auth_and_handle(
        self, request: SynapseRequest, **kwargs: Any
    ) -> tuple[int, JsonDict]:
        """Called on new incoming requests when caching is enabled. Checks
        if there is a cached response for the request and returns that,
        otherwise calls `_handle_request` and caches its response.
        """
        # We just use the txn_id here, but we probably also want to use the
        # other PATH_ARGS as well.

        # Check the authorization headers before handling the request.
        if self._replication_secret:
            self._check_auth(request)

        if self.METHOD == "GET":
            # GET APIs always have an empty body.
            content = {}
        else:
            content = parse_json_object_from_request(request)

        # Wait on any streams that the remote may have written to.
        for stream_name, position in content.get(_STREAM_POSITION_KEY, {"streams": {}})[
            "streams"
        ].items():
            await self._replication.wait_for_stream_position(
                instance_name=content[_STREAM_POSITION_KEY]["instance_name"],
                stream_name=stream_name,
                position=position,
            )

        if self.CACHE:
            txn_id = kwargs.pop("txn_id")

            # We ignore the `@cancellable` flag, since cancellation wouldn't interupt
            # `_handle_request` and `ResponseCache` does not handle cancellation
            # correctly yet. In particular, there may be issues to do with logging
            # context lifetimes.

            code, response = await self.response_cache.wrap(
                txn_id, self._handle_request, request, content, **kwargs
            )
            # Take a copy so we don't mutate things in the cache.
            response = dict(response)
        else:
            # The `@cancellable` decorator may be applied to `_handle_request`. But we
            # told `HttpServer.register_paths` that our handler is `_check_auth_and_handle`,
            # so we have to set up the cancellable flag ourselves.
            request.is_render_cancellable = is_function_cancellable(
                self._handle_request
            )

            code, response = await self._handle_request(request, content, **kwargs)

        # Return streams we may have written to in the course of processing this
        # request.
        if _STREAM_POSITION_KEY in response:
            raise Exception("data to send contains %r key", _STREAM_POSITION_KEY)

        if self.WAIT_FOR_STREAMS:
            response[_STREAM_POSITION_KEY] = {
                stream.NAME: stream.minimal_local_current_token()
                for stream in self._streams
            }

        return code, response<|MERGE_RESOLUTION|>--- conflicted
+++ resolved
@@ -366,19 +366,6 @@
                 },
             )
 
-<<<<<<< HEAD
-            # Wait on any streams that the remote may have written to.
-            for stream_name, position in result.pop(_STREAM_POSITION_KEY, {}).items():
-                await replication.wait_for_stream_position(
-                    instance_name=instance_name,
-                    stream_name=stream_name,
-                    position=position,
-                )
-            outgoing_gauge.add(
-                -1,
-                {"name": cls.NAME, SERVER_NAME_LABEL: server_name},
-            )
-=======
                 headers: dict[bytes, list[bytes]] = {}
                 # Add an authorization header, if configured.
                 if replication_secret:
@@ -456,7 +443,6 @@
                         stream_name=stream_name,
                         position=position,
                     )
->>>>>>> 161d47cb
 
             return result
 
