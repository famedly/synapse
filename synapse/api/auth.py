--- conflicted
+++ resolved
@@ -268,11 +268,12 @@
                 403,
                 "Application service cannot masquerade as this user (%s)." % user_id,
             )
+        # Let ASes manipulate nonexistent users (e.g. to shadow-register them)
         # Check to make sure the user is already registered on the homeserver
-        elif not (await self.store.get_user_by_id(user_id)):
-            raise AuthError(
-                403, "Application service has not registered this user (%s)" % user_id
-            )
+        # elif not (await self.store.get_user_by_id(user_id)):
+        #     raise AuthError(
+        #         403, "Application service has not registered this user (%s)" % user_id
+        #     )
 
     async def _get_appservice_user_id(
         self, request: Request
@@ -301,17 +302,6 @@
         if app_service.sender == user_id:
             return app_service.sender, app_service
 
-<<<<<<< HEAD
-        if not app_service.is_interested_in_user(user_id):
-            raise AuthError(403, "Application service cannot masquerade as this user.")
-        # Let ASes manipulate nonexistent users (e.g. to shadow-register them)
-        # if not (yield self.store.get_user_by_id(user_id)):
-        #     raise AuthError(
-        #         403,
-        #         "Application service has not registered this user"
-        #     )
-=======
->>>>>>> 64499559
         return user_id, app_service
 
     async def get_user_by_access_token(
