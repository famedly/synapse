# Copyright 2014 - 2016 OpenMarket Ltd
#
# Licensed under the Apache License, Version 2.0 (the "License");
# you may not use this file except in compliance with the License.
# You may obtain a copy of the License at
#
#     http://www.apache.org/licenses/LICENSE-2.0
#
# Unless required by applicable law or agreed to in writing, software
# distributed under the License is distributed on an "AS IS" BASIS,
# WITHOUT WARRANTIES OR CONDITIONS OF ANY KIND, either express or implied.
# See the License for the specific language governing permissions and
# limitations under the License.
import logging
from typing import TYPE_CHECKING, Any, Dict, List, Optional, Tuple

import pymacaroons
from netaddr import IPAddress

from twisted.web.server import Request

from synapse import event_auth
from synapse.api.auth_blocking import AuthBlocking
from synapse.api.constants import EventTypes, HistoryVisibility, Membership
from synapse.api.errors import (
    AuthError,
    Codes,
    InvalidClientTokenError,
    MissingClientTokenError,
)
from synapse.api.room_versions import KNOWN_ROOM_VERSIONS
from synapse.appservice import ApplicationService
from synapse.events import EventBase
from synapse.http import get_request_user_agent
from synapse.http.site import SynapseRequest
from synapse.logging import opentracing as opentracing
from synapse.storage.databases.main.registration import TokenLookupResult
from synapse.types import Requester, StateMap, UserID, create_requester
from synapse.util.caches.lrucache import LruCache
from synapse.util.macaroons import get_value_from_macaroon, satisfy_expiry
from synapse.util.metrics import Measure

if TYPE_CHECKING:
    from synapse.server import HomeServer

logger = logging.getLogger(__name__)


AuthEventTypes = (
    EventTypes.Create,
    EventTypes.Member,
    EventTypes.PowerLevels,
    EventTypes.JoinRules,
    EventTypes.RoomHistoryVisibility,
    EventTypes.ThirdPartyInvite,
)

# guests always get this device id.
GUEST_DEVICE_ID = "guest_device"


class _InvalidMacaroonException(Exception):
    pass


class Auth:
    """
    FIXME: This class contains a mix of functions for authenticating users
    of our client-server API and authenticating events added to room graphs.
    The latter should be moved to synapse.handlers.event_auth.EventAuthHandler.
    """

    def __init__(self, hs: "HomeServer"):
        self.hs = hs
        self.clock = hs.get_clock()
        self.store = hs.get_datastore()
        self.state = hs.get_state_handler()

        self.token_cache = LruCache(
            10000, "token_cache"
        )  # type: LruCache[str, Tuple[str, bool]]

        self._auth_blocking = AuthBlocking(self.hs)

<<<<<<< HEAD
        self._account_validity_enabled = hs.config.account_validity_enabled
=======
        self._account_validity_enabled = (
            hs.config.account_validity.account_validity_enabled
        )
>>>>>>> 0644ac09
        self._track_appservice_user_ips = hs.config.track_appservice_user_ips
        self._macaroon_secret_key = hs.config.macaroon_secret_key

    async def check_from_context(
        self, room_version: str, event, context, do_sig_check=True
    ) -> None:
        prev_state_ids = await context.get_prev_state_ids()
        auth_events_ids = self.compute_auth_events(
            event, prev_state_ids, for_verification=True
        )
        auth_events_by_id = await self.store.get_events(auth_events_ids)
        auth_events = {(e.type, e.state_key): e for e in auth_events_by_id.values()}

        room_version_obj = KNOWN_ROOM_VERSIONS[room_version]
        event_auth.check(
            room_version_obj, event, auth_events=auth_events, do_sig_check=do_sig_check
        )

    async def check_user_in_room(
        self,
        room_id: str,
        user_id: str,
        current_state: Optional[StateMap[EventBase]] = None,
        allow_departed_users: bool = False,
    ) -> EventBase:
        """Check if the user is in the room, or was at some point.
        Args:
            room_id: The room to check.

            user_id: The user to check.

            current_state: Optional map of the current state of the room.
                If provided then that map is used to check whether they are a
                member of the room. Otherwise the current membership is
                loaded from the database.

            allow_departed_users: if True, accept users that were previously
                members but have now departed.

        Raises:
            AuthError if the user is/was not in the room.
        Returns:
            Membership event for the user if the user was in the
            room. This will be the join event if they are currently joined to
            the room. This will be the leave event if they have left the room.
        """
        if current_state:
            member = current_state.get((EventTypes.Member, user_id), None)
        else:
            member = await self.state.get_current_state(
                room_id=room_id, event_type=EventTypes.Member, state_key=user_id
            )

        if member:
            membership = member.membership

            if membership == Membership.JOIN:
                return member

            # XXX this looks totally bogus. Why do we not allow users who have been banned,
            # or those who were members previously and have been re-invited?
            if allow_departed_users and membership == Membership.LEAVE:
                forgot = await self.store.did_forget(user_id, room_id)
                if not forgot:
                    return member

        raise AuthError(403, "User %s not in room %s" % (user_id, room_id))

    async def check_host_in_room(self, room_id: str, host: str) -> bool:
        with Measure(self.clock, "check_host_in_room"):
            return await self.store.is_host_joined(room_id, host)

    def get_public_keys(self, invite_event: EventBase) -> List[Dict[str, Any]]:
        return event_auth.get_public_keys(invite_event)

    async def get_user_by_req(
        self,
        request: SynapseRequest,
        allow_guest: bool = False,
        rights: str = "access",
        allow_expired: bool = False,
    ) -> Requester:
        """Get a registered user's ID.

        Args:
            request: An HTTP request with an access_token query parameter.
            allow_guest: If False, will raise an AuthError if the user making the
                request is a guest.
            rights: The operation being performed; the access token must allow this
            allow_expired: If True, allow the request through even if the account
                is expired, or session token lifetime has ended. Note that
                /login will deliver access tokens regardless of expiration.

        Returns:
            Resolves to the requester
        Raises:
            InvalidClientCredentialsError if no user by that token exists or the token
                is invalid.
            AuthError if access is denied for the user in the access token
        """
        try:
            ip_addr = request.getClientIP()
            user_agent = get_request_user_agent(request)

            access_token = self.get_access_token_from_request(request)

<<<<<<< HEAD
            user_id, app_service = self._get_appservice_user_id(request)
            if user_id:
=======
            user_id, app_service = await self._get_appservice_user_id(request)
            if user_id and app_service:
>>>>>>> 0644ac09
                if ip_addr and self._track_appservice_user_ips:
                    await self.store.insert_client_ip(
                        user_id=user_id,
                        access_token=access_token,
                        ip=ip_addr,
                        user_agent=user_agent,
                        device_id="dummy-device",  # stubbed
                    )

                requester = create_requester(user_id, app_service=app_service)

                request.requester = user_id
                opentracing.set_tag("authenticated_entity", user_id)
                opentracing.set_tag("user_id", user_id)
                opentracing.set_tag("appservice_id", app_service.id)

                return requester

            user_info = await self.get_user_by_access_token(
                access_token, rights, allow_expired=allow_expired
            )
            token_id = user_info.token_id
            is_guest = user_info.is_guest
            shadow_banned = user_info.shadow_banned

            # Deny the request if the user account has expired.
            if self._account_validity_enabled and not allow_expired:
                if await self.store.is_account_expired(
                    user_info.user_id, self.clock.time_msec()
                ):
                    raise AuthError(
                        403, "User account has expired", errcode=Codes.EXPIRED_ACCOUNT
                    )

            device_id = user_info.device_id

            if access_token and ip_addr:
                await self.store.insert_client_ip(
                    user_id=user_info.token_owner,
                    access_token=access_token,
                    ip=ip_addr,
                    user_agent=user_agent,
                    device_id=device_id,
                )

            if is_guest and not allow_guest:
                raise AuthError(
                    403,
                    "Guest access not allowed",
                    errcode=Codes.GUEST_ACCESS_FORBIDDEN,
                )

            requester = create_requester(
                user_info.user_id,
                token_id,
                is_guest,
                shadow_banned,
                device_id,
                app_service=app_service,
                authenticated_entity=user_info.token_owner,
            )

            request.requester = requester
            opentracing.set_tag("authenticated_entity", user_info.token_owner)
            opentracing.set_tag("user_id", user_info.user_id)
            if device_id:
                opentracing.set_tag("device_id", device_id)

            return requester
        except KeyError:
            raise MissingClientTokenError()

<<<<<<< HEAD
    def _get_appservice_user_id(self, request):
=======
    async def _get_appservice_user_id(
        self, request: Request
    ) -> Tuple[Optional[str], Optional[ApplicationService]]:
>>>>>>> 0644ac09
        app_service = self.store.get_app_service_by_token(
            self.get_access_token_from_request(request)
        )

        if app_service is None:
            return None, None

        if app_service.ip_range_whitelist:
            ip_address = IPAddress(request.getClientIP())
            if ip_address not in app_service.ip_range_whitelist:
                return None, None

        # This will always be set by the time Twisted calls us.
        assert request.args is not None

        if b"user_id" not in request.args:
            return app_service.sender, app_service

        user_id = request.args[b"user_id"][0].decode("utf8")
        if app_service.sender == user_id:
            return app_service.sender, app_service

        if not app_service.is_interested_in_user(user_id):
            raise AuthError(403, "Application service cannot masquerade as this user.")
        # Let ASes manipulate nonexistent users (e.g. to shadow-register them)
        # if not (yield self.store.get_user_by_id(user_id)):
        #     raise AuthError(
        #         403,
        #         "Application service has not registered this user"
        #     )
        return user_id, app_service

    async def get_user_by_access_token(
        self,
        token: str,
        rights: str = "access",
        allow_expired: bool = False,
    ) -> TokenLookupResult:
        """Validate access token and get user_id from it

        Args:
            token: The access token to get the user by
            rights: The operation being performed; the access token must
                allow this
            allow_expired: If False, raises an InvalidClientTokenError
                if the token is expired

        Raises:
            InvalidClientTokenError if a user by that token exists, but the token is
                expired
            InvalidClientCredentialsError if no user by that token exists or the token
                is invalid
        """

        if rights == "access":
            # first look in the database
            r = await self.store.get_user_by_access_token(token)
            if r:
                valid_until_ms = r.valid_until_ms
                if (
                    not allow_expired
                    and valid_until_ms is not None
                    and valid_until_ms < self.clock.time_msec()
                ):
                    # there was a valid access token, but it has expired.
                    # soft-logout the user.
                    raise InvalidClientTokenError(
                        msg="Access token has expired", soft_logout=True
                    )

                return r

        # otherwise it needs to be a valid macaroon
        try:
            user_id, guest = self._parse_and_validate_macaroon(token, rights)

            if rights == "access":
                if not guest:
                    # non-guest access tokens must be in the database
                    logger.warning("Unrecognised access token - not in store.")
                    raise InvalidClientTokenError()

                # Guest access tokens are not stored in the database (there can
                # only be one access token per guest, anyway).
                #
                # In order to prevent guest access tokens being used as regular
                # user access tokens (and hence getting around the invalidation
                # process), we look up the user id and check that it is indeed
                # a guest user.
                #
                # It would of course be much easier to store guest access
                # tokens in the database as well, but that would break existing
                # guest tokens.
                stored_user = await self.store.get_user_by_id(user_id)
                if not stored_user:
                    raise InvalidClientTokenError("Unknown user_id %s" % user_id)
                if not stored_user["is_guest"]:
                    raise InvalidClientTokenError(
                        "Guest access token used for regular user"
                    )

                ret = TokenLookupResult(
                    user_id=user_id,
                    is_guest=True,
                    # all guests get the same device id
                    device_id=GUEST_DEVICE_ID,
                )
            elif rights == "delete_pusher":
                # We don't store these tokens in the database

                ret = TokenLookupResult(user_id=user_id, is_guest=False)
            else:
                raise RuntimeError("Unknown rights setting %s", rights)
            return ret
        except (
            _InvalidMacaroonException,
            pymacaroons.exceptions.MacaroonException,
            TypeError,
            ValueError,
        ) as e:
            logger.warning("Invalid macaroon in auth: %s %s", type(e), e)
            raise InvalidClientTokenError("Invalid macaroon passed.")

    def _parse_and_validate_macaroon(
        self, token: str, rights: str = "access"
    ) -> Tuple[str, bool]:
        """Takes a macaroon and tries to parse and validate it. This is cached
        if and only if rights == access and there isn't an expiry.

        On invalid macaroon raises _InvalidMacaroonException

        Returns:
            (user_id, is_guest)
        """
        if rights == "access":
            cached = self.token_cache.get(token, None)
            if cached:
                return cached

        try:
            macaroon = pymacaroons.Macaroon.deserialize(token)
        except Exception:  # deserialize can throw more-or-less anything
            # doesn't look like a macaroon: treat it as an opaque token which
            # must be in the database.
            # TODO: it would be nice to get rid of this, but apparently some
            # people use access tokens which aren't macaroons
            raise _InvalidMacaroonException()

        try:
            user_id = get_value_from_macaroon(macaroon, "user_id")

            guest = False
            for caveat in macaroon.caveats:
                if caveat.caveat_id == "guest = true":
                    guest = True

            self.validate_macaroon(macaroon, rights, user_id=user_id)
        except (
            pymacaroons.exceptions.MacaroonException,
            KeyError,
            TypeError,
            ValueError,
        ):
            raise InvalidClientTokenError("Invalid macaroon passed.")

        if rights == "access":
            self.token_cache[token] = (user_id, guest)

        return user_id, guest

    def validate_macaroon(
        self, macaroon: pymacaroons.Macaroon, type_string: str, user_id: str
    ) -> None:
        """
        validate that a Macaroon is understood by and was signed by this server.

        Args:
            macaroon: The macaroon to validate
            type_string: The kind of token required (e.g. "access", "delete_pusher")
            user_id: The user_id required
        """
        v = pymacaroons.Verifier()

        # the verifier runs a test for every caveat on the macaroon, to check
        # that it is met for the current request. Each caveat must match at
        # least one of the predicates specified by satisfy_exact or
        # specify_general.
        v.satisfy_exact("gen = 1")
        v.satisfy_exact("type = " + type_string)
        v.satisfy_exact("user_id = %s" % user_id)
        v.satisfy_exact("guest = true")
        satisfy_expiry(v, self.clock.time_msec)

        # access_tokens include a nonce for uniqueness: any value is acceptable
        v.satisfy_general(lambda c: c.startswith("nonce = "))

        v.verify(macaroon, self._macaroon_secret_key)

    def get_appservice_by_req(self, request: SynapseRequest) -> ApplicationService:
        token = self.get_access_token_from_request(request)
        service = self.store.get_app_service_by_token(token)
        if not service:
            logger.warning("Unrecognised appservice access token.")
            raise InvalidClientTokenError()
        request.requester = create_requester(service.sender, app_service=service)
        return service

    async def is_server_admin(self, user: UserID) -> bool:
        """Check if the given user is a local server admin.

        Args:
            user: user to check

        Returns:
            True if the user is an admin
        """
        return await self.store.is_server_admin(user)

    def compute_auth_events(
        self,
        event,
        current_state_ids: StateMap[str],
        for_verification: bool = False,
    ) -> List[str]:
        """Given an event and current state return the list of event IDs used
        to auth an event.

        If `for_verification` is False then only return auth events that
        should be added to the event's `auth_events`.

        Returns:
            List of event IDs.
        """

        if event.type == EventTypes.Create:
            return []

        # Currently we ignore the `for_verification` flag even though there are
        # some situations where we can drop particular auth events when adding
        # to the event's `auth_events` (e.g. joins pointing to previous joins
        # when room is publicly joinable). Dropping event IDs has the
        # advantage that the auth chain for the room grows slower, but we use
        # the auth chain in state resolution v2 to order events, which means
        # care must be taken if dropping events to ensure that it doesn't
        # introduce undesirable "state reset" behaviour.
        #
        # All of which sounds a bit tricky so we don't bother for now.

        auth_ids = []
        for etype, state_key in event_auth.auth_types_for_event(event):
            auth_ev_id = current_state_ids.get((etype, state_key))
            if auth_ev_id:
                auth_ids.append(auth_ev_id)

        return auth_ids

    async def check_can_change_room_list(self, room_id: str, user: UserID) -> bool:
        """Determine whether the user is allowed to edit the room's entry in the
        published room list.

        Args:
            room_id
            user
        """

        is_admin = await self.is_server_admin(user)
        if is_admin:
            return True

        user_id = user.to_string()
        await self.check_user_in_room(room_id, user_id)

        # We currently require the user is a "moderator" in the room. We do this
        # by checking if they would (theoretically) be able to change the
        # m.room.canonical_alias events
        power_level_event = await self.state.get_current_state(
            room_id, EventTypes.PowerLevels, ""
        )

        auth_events = {}
        if power_level_event:
            auth_events[(EventTypes.PowerLevels, "")] = power_level_event

        send_level = event_auth.get_send_level(
            EventTypes.CanonicalAlias, "", power_level_event
        )
        user_level = event_auth.get_user_power_level(user_id, auth_events)

        return user_level >= send_level

    @staticmethod
    def has_access_token(request: Request) -> bool:
        """Checks if the request has an access_token.

        Returns:
            False if no access_token was given, True otherwise.
        """
        # This will always be set by the time Twisted calls us.
        assert request.args is not None

        query_params = request.args.get(b"access_token")
        auth_headers = request.requestHeaders.getRawHeaders(b"Authorization")
        return bool(query_params) or bool(auth_headers)

    @staticmethod
    def get_access_token_from_request(request: Request) -> str:
        """Extracts the access_token from the request.

        Args:
            request: The http request.
        Returns:
            The access_token
        Raises:
            MissingClientTokenError: If there isn't a single access_token in the
                request
        """
        # This will always be set by the time Twisted calls us.
        assert request.args is not None

        auth_headers = request.requestHeaders.getRawHeaders(b"Authorization")
        query_params = request.args.get(b"access_token")
        if auth_headers:
            # Try the get the access_token from a "Authorization: Bearer"
            # header
            if query_params is not None:
                raise MissingClientTokenError(
                    "Mixing Authorization headers and access_token query parameters."
                )
            if len(auth_headers) > 1:
                raise MissingClientTokenError("Too many Authorization headers.")
            parts = auth_headers[0].split(b" ")
            if parts[0] == b"Bearer" and len(parts) == 2:
                return parts[1].decode("ascii")
            else:
                raise MissingClientTokenError("Invalid Authorization header.")
        else:
            # Try to get the access_token from the query params.
            if not query_params:
                raise MissingClientTokenError()

            return query_params[0].decode("ascii")

    async def check_user_in_room_or_world_readable(
        self, room_id: str, user_id: str, allow_departed_users: bool = False
    ) -> Tuple[str, Optional[str]]:
        """Checks that the user is or was in the room or the room is world
        readable. If it isn't then an exception is raised.

        Args:
            room_id: room to check
            user_id: user to check
            allow_departed_users: if True, accept users that were previously
                members but have now departed

        Returns:
            Resolves to the current membership of the user in the room and the
            membership event ID of the user. If the user is not in the room and
            never has been, then `(Membership.JOIN, None)` is returned.
        """

        try:
            # check_user_in_room will return the most recent membership
            # event for the user if:
            #  * The user is a non-guest user, and was ever in the room
            #  * The user is a guest user, and has joined the room
            # else it will throw.
            member_event = await self.check_user_in_room(
                room_id, user_id, allow_departed_users=allow_departed_users
            )
            return member_event.membership, member_event.event_id
        except AuthError:
            visibility = await self.state.get_current_state(
                room_id, EventTypes.RoomHistoryVisibility, ""
            )
            if (
                visibility
                and visibility.content.get("history_visibility")
                == HistoryVisibility.WORLD_READABLE
            ):
                return Membership.JOIN, None
            raise AuthError(
                403,
                "User %s not in room %s, and room previews are disabled"
                % (user_id, room_id),
            )

    async def check_auth_blocking(self, *args, **kwargs) -> None:
        await self._auth_blocking.check_auth_blocking(*args, **kwargs)<|MERGE_RESOLUTION|>--- conflicted
+++ resolved
@@ -82,13 +82,9 @@
 
         self._auth_blocking = AuthBlocking(self.hs)
 
-<<<<<<< HEAD
-        self._account_validity_enabled = hs.config.account_validity_enabled
-=======
         self._account_validity_enabled = (
             hs.config.account_validity.account_validity_enabled
         )
->>>>>>> 0644ac09
         self._track_appservice_user_ips = hs.config.track_appservice_user_ips
         self._macaroon_secret_key = hs.config.macaroon_secret_key
 
@@ -195,13 +191,8 @@
 
             access_token = self.get_access_token_from_request(request)
 
-<<<<<<< HEAD
-            user_id, app_service = self._get_appservice_user_id(request)
-            if user_id:
-=======
             user_id, app_service = await self._get_appservice_user_id(request)
             if user_id and app_service:
->>>>>>> 0644ac09
                 if ip_addr and self._track_appservice_user_ips:
                     await self.store.insert_client_ip(
                         user_id=user_id,
@@ -274,13 +265,9 @@
         except KeyError:
             raise MissingClientTokenError()
 
-<<<<<<< HEAD
-    def _get_appservice_user_id(self, request):
-=======
     async def _get_appservice_user_id(
         self, request: Request
     ) -> Tuple[Optional[str], Optional[ApplicationService]]:
->>>>>>> 0644ac09
         app_service = self.store.get_app_service_by_token(
             self.get_access_token_from_request(request)
         )
