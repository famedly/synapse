# -*- coding: utf-8 -*-
# Copyright 2014 - 2016 OpenMarket Ltd
#
# Licensed under the Apache License, Version 2.0 (the "License");
# you may not use this file except in compliance with the License.
# You may obtain a copy of the License at
#
#     http://www.apache.org/licenses/LICENSE-2.0
#
# Unless required by applicable law or agreed to in writing, software
# distributed under the License is distributed on an "AS IS" BASIS,
# WITHOUT WARRANTIES OR CONDITIONS OF ANY KIND, either express or implied.
# See the License for the specific language governing permissions and
# limitations under the License.

import logging

from six import itervalues

import pymacaroons
from netaddr import IPAddress

from twisted.internet import defer

import synapse.types
from synapse import event_auth
from synapse.api.constants import EventTypes, JoinRules, Membership
from synapse.api.errors import (
    AuthError,
    Codes,
    InvalidClientTokenError,
    MissingClientTokenError,
    ResourceLimitError,
)
from synapse.config.server import is_threepid_reserved
from synapse.types import UserID
from synapse.util.caches import CACHE_SIZE_FACTOR, register_cache
from synapse.util.caches.lrucache import LruCache
from synapse.util.metrics import Measure

logger = logging.getLogger(__name__)


AuthEventTypes = (
    EventTypes.Create,
    EventTypes.Member,
    EventTypes.PowerLevels,
    EventTypes.JoinRules,
    EventTypes.RoomHistoryVisibility,
    EventTypes.ThirdPartyInvite,
)

# guests always get this device id.
GUEST_DEVICE_ID = "guest_device"


class _InvalidMacaroonException(Exception):
    pass


class Auth(object):
    """
    FIXME: This class contains a mix of functions for authenticating users
    of our client-server API and authenticating events added to room graphs.
    """

    def __init__(self, hs):
        self.hs = hs
        self.clock = hs.get_clock()
        self.store = hs.get_datastore()
        self.state = hs.get_state_handler()

        self.token_cache = LruCache(CACHE_SIZE_FACTOR * 10000)
        register_cache("cache", "token_cache", self.token_cache)

        self._account_validity = hs.config.account_validity

    @defer.inlineCallbacks
    def check_from_context(self, room_version, event, context, do_sig_check=True):
        prev_state_ids = yield context.get_prev_state_ids(self.store)
        auth_events_ids = yield self.compute_auth_events(
            event, prev_state_ids, for_verification=True
        )
        auth_events = yield self.store.get_events(auth_events_ids)
        auth_events = {(e.type, e.state_key): e for e in itervalues(auth_events)}
        self.check(
            room_version, event, auth_events=auth_events, do_sig_check=do_sig_check
        )

    def check(self, room_version, event, auth_events, do_sig_check=True):
        """ Checks if this event is correctly authed.

        Args:
            room_version (str): version of the room
            event: the event being checked.
            auth_events (dict: event-key -> event): the existing room state.


        Returns:
            True if the auth checks pass.
        """
        with Measure(self.clock, "auth.check"):
            event_auth.check(
                room_version, event, auth_events, do_sig_check=do_sig_check
            )

    @defer.inlineCallbacks
    def check_joined_room(self, room_id, user_id, current_state=None):
        """Check if the user is currently joined in the room
        Args:
            room_id(str): The room to check.
            user_id(str): The user to check.
            current_state(dict): Optional map of the current state of the room.
                If provided then that map is used to check whether they are a
                member of the room. Otherwise the current membership is
                loaded from the database.
        Raises:
            AuthError if the user is not in the room.
        Returns:
            A deferred membership event for the user if the user is in
            the room.
        """
        if current_state:
            member = current_state.get((EventTypes.Member, user_id), None)
        else:
            member = yield self.state.get_current_state(
                room_id=room_id, event_type=EventTypes.Member, state_key=user_id
            )

        self._check_joined_room(member, user_id, room_id)
        defer.returnValue(member)

    @defer.inlineCallbacks
    def check_user_was_in_room(self, room_id, user_id):
        """Check if the user was in the room at some point.
        Args:
            room_id(str): The room to check.
            user_id(str): The user to check.
        Raises:
            AuthError if the user was never in the room.
        Returns:
            A deferred membership event for the user if the user was in the
            room. This will be the join event if they are currently joined to
            the room. This will be the leave event if they have left the room.
        """
        member = yield self.state.get_current_state(
            room_id=room_id, event_type=EventTypes.Member, state_key=user_id
        )
        membership = member.membership if member else None

        if membership not in (Membership.JOIN, Membership.LEAVE):
            raise AuthError(403, "User %s not in room %s" % (user_id, room_id))

        if membership == Membership.LEAVE:
            forgot = yield self.store.did_forget(user_id, room_id)
            if forgot:
                raise AuthError(403, "User %s not in room %s" % (user_id, room_id))

        defer.returnValue(member)

    @defer.inlineCallbacks
    def check_host_in_room(self, room_id, host):
        with Measure(self.clock, "check_host_in_room"):
            latest_event_ids = yield self.store.is_host_joined(room_id, host)
            defer.returnValue(latest_event_ids)

    def _check_joined_room(self, member, user_id, room_id):
        if not member or member.membership != Membership.JOIN:
            raise AuthError(
                403, "User %s not in room %s (%s)" % (user_id, room_id, repr(member))
            )

    def can_federate(self, event, auth_events):
        creation_event = auth_events.get((EventTypes.Create, ""))

        return creation_event.content.get("m.federate", True) is True

    def get_public_keys(self, invite_event):
        return event_auth.get_public_keys(invite_event)

    @defer.inlineCallbacks
    def get_user_by_req(
        self, request, allow_guest=False, rights="access", allow_expired=False
    ):
        """ Get a registered user's ID.

        Args:
            request - An HTTP request with an access_token query parameter.
            allow_expired - Whether to allow the request through even if the account is
                expired. If true, Synapse will still require an access token to be
                provided but won't check if the account it belongs to has expired. This
                works thanks to /login delivering access tokens regardless of accounts'
                expiration.
        Returns:
            defer.Deferred: resolves to a ``synapse.types.Requester`` object
        Raises:
            InvalidClientCredentialsError if no user by that token exists or the token
                is invalid.
            AuthError if access is denied for the user in the access token
        """
        try:
            ip_addr = self.hs.get_ip_from_request(request)
            user_agent = request.requestHeaders.getRawHeaders(
                b"User-Agent", default=[b""]
            )[0].decode("ascii", "surrogateescape")

            access_token = self.get_access_token_from_request(request)

            user_id, app_service = yield self._get_appservice_user_id(request)

            if user_id:
                request.authenticated_entity = user_id

                if ip_addr and self.hs.config.track_appservice_user_ips:
                    yield self.store.insert_client_ip(
                        user_id=user_id,
                        access_token=access_token,
                        ip=ip_addr,
                        user_agent=user_agent,
                        device_id="dummy-device",  # stubbed
                    )

                defer.returnValue(
                    synapse.types.create_requester(user_id, app_service=app_service)
                )

            user_info = yield self.get_user_by_access_token(access_token, rights)
            user = user_info["user"]
            token_id = user_info["token_id"]
            is_guest = user_info["is_guest"]

            # Deny the request if the user account has expired.
            if self._account_validity.enabled and not allow_expired:
                user_id = user.to_string()
                expiration_ts = yield self.store.get_expiration_ts_for_user(user_id)
                if (
                    expiration_ts is not None
                    and self.clock.time_msec() >= expiration_ts
                ):
                    raise AuthError(
                        403, "User account has expired", errcode=Codes.EXPIRED_ACCOUNT
                    )

            # device_id may not be present if get_user_by_access_token has been
            # stubbed out.
            device_id = user_info.get("device_id")

            if user and access_token and ip_addr:
                yield self.store.insert_client_ip(
                    user_id=user.to_string(),
                    access_token=access_token,
                    ip=ip_addr,
                    user_agent=user_agent,
                    device_id=device_id,
                )

            if is_guest and not allow_guest:
                raise AuthError(
                    403,
                    "Guest access not allowed",
                    errcode=Codes.GUEST_ACCESS_FORBIDDEN,
                )

            request.authenticated_entity = user.to_string()

            defer.returnValue(
                synapse.types.create_requester(
                    user, token_id, is_guest, device_id, app_service=app_service
                )
            )
        except KeyError:
            raise MissingClientTokenError()

    def _get_appservice_user_id(self, request):
        app_service = self.store.get_app_service_by_token(
            self.get_access_token_from_request(request)
        )

        if app_service is None:
            return (None, None)

        if app_service.ip_range_whitelist:
            ip_address = IPAddress(self.hs.get_ip_from_request(request))
            if ip_address not in app_service.ip_range_whitelist:
                return (None, None)

        if b"user_id" not in request.args:
            return (app_service.sender, app_service)

        user_id = request.args[b"user_id"][0].decode("utf8")
        if app_service.sender == user_id:
            return (app_service.sender, app_service)

        if not app_service.is_interested_in_user(user_id):
            raise AuthError(403, "Application service cannot masquerade as this user.")
        # Let ASes manipulate nonexistent users (e.g. to shadow-register them)
        # if not (yield self.store.get_user_by_id(user_id)):
        #     raise AuthError(
        #         403,
        #         "Application service has not registered this user"
        #     )
        return (user_id, app_service)

    @defer.inlineCallbacks
    def get_user_by_access_token(self, token, rights="access"):
        """ Validate access token and get user_id from it

        Args:
            token (str): The access token to get the user by.
            rights (str): The operation being performed; the access token must
                allow this.
        Returns:
            Deferred[dict]: dict that includes:
               `user` (UserID)
               `is_guest` (bool)
               `token_id` (int|None): access token id. May be None if guest
               `device_id` (str|None): device corresponding to access token
        Raises:
            InvalidClientCredentialsError if no user by that token exists or the token
                is invalid.
        """

        if rights == "access":
            # first look in the database
            r = yield self._look_up_user_by_access_token(token)
            if r:
                defer.returnValue(r)

        # otherwise it needs to be a valid macaroon
        try:
            user_id, guest = self._parse_and_validate_macaroon(token, rights)
            user = UserID.from_string(user_id)

            if rights == "access":
                if not guest:
                    # non-guest access tokens must be in the database
                    logger.warning("Unrecognised access token - not in store.")
                    raise InvalidClientTokenError()

                # Guest access tokens are not stored in the database (there can
                # only be one access token per guest, anyway).
                #
                # In order to prevent guest access tokens being used as regular
                # user access tokens (and hence getting around the invalidation
                # process), we look up the user id and check that it is indeed
                # a guest user.
                #
                # It would of course be much easier to store guest access
                # tokens in the database as well, but that would break existing
                # guest tokens.
                stored_user = yield self.store.get_user_by_id(user_id)
                if not stored_user:
                    raise InvalidClientTokenError("Unknown user_id %s" % user_id)
                if not stored_user["is_guest"]:
                    raise InvalidClientTokenError(
                        "Guest access token used for regular user"
                    )
                ret = {
                    "user": user,
                    "is_guest": True,
                    "token_id": None,
                    # all guests get the same device id
                    "device_id": GUEST_DEVICE_ID,
                }
            elif rights == "delete_pusher":
                # We don't store these tokens in the database
                ret = {
                    "user": user,
                    "is_guest": False,
                    "token_id": None,
                    "device_id": None,
                }
            else:
                raise RuntimeError("Unknown rights setting %s", rights)
            defer.returnValue(ret)
        except (
            _InvalidMacaroonException,
            pymacaroons.exceptions.MacaroonException,
            TypeError,
            ValueError,
        ) as e:
            logger.warning("Invalid macaroon in auth: %s %s", type(e), e)
            raise InvalidClientTokenError("Invalid macaroon passed.")

    def _parse_and_validate_macaroon(self, token, rights="access"):
        """Takes a macaroon and tries to parse and validate it. This is cached
        if and only if rights == access and there isn't an expiry.

        On invalid macaroon raises _InvalidMacaroonException

        Returns:
            (user_id, is_guest)
        """
        if rights == "access":
            cached = self.token_cache.get(token, None)
            if cached:
                return cached

        try:
            macaroon = pymacaroons.Macaroon.deserialize(token)
        except Exception:  # deserialize can throw more-or-less anything
            # doesn't look like a macaroon: treat it as an opaque token which
            # must be in the database.
            # TODO: it would be nice to get rid of this, but apparently some
            # people use access tokens which aren't macaroons
            raise _InvalidMacaroonException()

        try:
            user_id = self.get_user_id_from_macaroon(macaroon)

            has_expiry = False
            guest = False
            for caveat in macaroon.caveats:
                if caveat.caveat_id.startswith("time "):
                    has_expiry = True
                elif caveat.caveat_id == "guest = true":
                    guest = True

            self.validate_macaroon(
                macaroon, rights, self.hs.config.expire_access_token, user_id=user_id
            )
        except (pymacaroons.exceptions.MacaroonException, TypeError, ValueError):
            raise InvalidClientTokenError("Invalid macaroon passed.")

        if not has_expiry and rights == "access":
            self.token_cache[token] = (user_id, guest)

        return user_id, guest

    def get_user_id_from_macaroon(self, macaroon):
        """Retrieve the user_id given by the caveats on the macaroon.

        Does *not* validate the macaroon.

        Args:
            macaroon (pymacaroons.Macaroon): The macaroon to validate

        Returns:
            (str) user id

        Raises:
            InvalidClientCredentialsError if there is no user_id caveat in the
                macaroon
        """
        user_prefix = "user_id = "
        for caveat in macaroon.caveats:
            if caveat.caveat_id.startswith(user_prefix):
                return caveat.caveat_id[len(user_prefix) :]
        raise InvalidClientTokenError("No user caveat in macaroon")

    def validate_macaroon(self, macaroon, type_string, verify_expiry, user_id):
        """
        validate that a Macaroon is understood by and was signed by this server.

        Args:
            macaroon(pymacaroons.Macaroon): The macaroon to validate
            type_string(str): The kind of token required (e.g. "access",
                              "delete_pusher")
            verify_expiry(bool): Whether to verify whether the macaroon has expired.
            user_id (str): The user_id required
        """
        v = pymacaroons.Verifier()

        # the verifier runs a test for every caveat on the macaroon, to check
        # that it is met for the current request. Each caveat must match at
        # least one of the predicates specified by satisfy_exact or
        # specify_general.
        v.satisfy_exact("gen = 1")
        v.satisfy_exact("type = " + type_string)
        v.satisfy_exact("user_id = %s" % user_id)
        v.satisfy_exact("guest = true")

        # verify_expiry should really always be True, but there exist access
        # tokens in the wild which expire when they should not, so we can't
        # enforce expiry yet (so we have to allow any caveat starting with
        # 'time < ' in access tokens).
        #
        # On the other hand, short-term login tokens (as used by CAS login, for
        # example) have an expiry time which we do want to enforce.

        if verify_expiry:
            v.satisfy_general(self._verify_expiry)
        else:
            v.satisfy_general(lambda c: c.startswith("time < "))

        # access_tokens include a nonce for uniqueness: any value is acceptable
        v.satisfy_general(lambda c: c.startswith("nonce = "))

        v.verify(macaroon, self.hs.config.macaroon_secret_key)

    def _verify_expiry(self, caveat):
        prefix = "time < "
        if not caveat.startswith(prefix):
            return False
        expiry = int(caveat[len(prefix) :])
        now = self.hs.get_clock().time_msec()
        return now < expiry

    @defer.inlineCallbacks
    def _look_up_user_by_access_token(self, token):
        ret = yield self.store.get_user_by_access_token(token)
        if not ret:
            defer.returnValue(None)

        # we use ret.get() below because *lots* of unit tests stub out
        # get_user_by_access_token in a way where it only returns a couple of
        # the fields.
        user_info = {
            "user": UserID.from_string(ret.get("name")),
            "token_id": ret.get("token_id", None),
            "is_guest": False,
            "device_id": ret.get("device_id"),
        }
        defer.returnValue(user_info)

    def get_appservice_by_req(self, request):
<<<<<<< HEAD
        (user_id, app_service) = self._get_appservice_user_id(request)
        if not app_service:
            raise AuthError(
                self.TOKEN_NOT_FOUND_HTTP_STATUS,
                "Unrecognised access token.",
                errcode=Codes.UNKNOWN_TOKEN,
            )
        request.authenticated_entity = app_service.sender
        return app_service
=======
        token = self.get_access_token_from_request(request)
        service = self.store.get_app_service_by_token(token)
        if not service:
            logger.warn("Unrecognised appservice access token.")
            raise InvalidClientTokenError()
        request.authenticated_entity = service.sender
        return defer.succeed(service)
>>>>>>> 0a4001eb

    def is_server_admin(self, user):
        """ Check if the given user is a local server admin.

        Args:
            user (UserID): user to check

        Returns:
            bool: True if the user is an admin
        """
        return self.store.is_server_admin(user)

    @defer.inlineCallbacks
    def compute_auth_events(self, event, current_state_ids, for_verification=False):
        if event.type == EventTypes.Create:
            defer.returnValue([])

        auth_ids = []

        key = (EventTypes.PowerLevels, "")
        power_level_event_id = current_state_ids.get(key)

        if power_level_event_id:
            auth_ids.append(power_level_event_id)

        key = (EventTypes.JoinRules, "")
        join_rule_event_id = current_state_ids.get(key)

        key = (EventTypes.Member, event.sender)
        member_event_id = current_state_ids.get(key)

        key = (EventTypes.Create, "")
        create_event_id = current_state_ids.get(key)
        if create_event_id:
            auth_ids.append(create_event_id)

        if join_rule_event_id:
            join_rule_event = yield self.store.get_event(join_rule_event_id)
            join_rule = join_rule_event.content.get("join_rule")
            is_public = join_rule == JoinRules.PUBLIC if join_rule else False
        else:
            is_public = False

        if event.type == EventTypes.Member:
            e_type = event.content["membership"]
            if e_type in [Membership.JOIN, Membership.INVITE]:
                if join_rule_event_id:
                    auth_ids.append(join_rule_event_id)

            if e_type == Membership.JOIN:
                if member_event_id and not is_public:
                    auth_ids.append(member_event_id)
            else:
                if member_event_id:
                    auth_ids.append(member_event_id)

                if for_verification:
                    key = (EventTypes.Member, event.state_key)
                    existing_event_id = current_state_ids.get(key)
                    if existing_event_id:
                        auth_ids.append(existing_event_id)

            if e_type == Membership.INVITE:
                if "third_party_invite" in event.content:
                    key = (
                        EventTypes.ThirdPartyInvite,
                        event.content["third_party_invite"]["signed"]["token"],
                    )
                    third_party_invite_id = current_state_ids.get(key)
                    if third_party_invite_id:
                        auth_ids.append(third_party_invite_id)
        elif member_event_id:
            member_event = yield self.store.get_event(member_event_id)
            if member_event.content["membership"] == Membership.JOIN:
                auth_ids.append(member_event.event_id)

        defer.returnValue(auth_ids)

    def check_redaction(self, room_version, event, auth_events):
        """Check whether the event sender is allowed to redact the target event.

        Returns:
            True if the the sender is allowed to redact the target event if the
                target event was created by them.
            False if the sender is allowed to redact the target event with no
                further checks.

        Raises:
            AuthError if the event sender is definitely not allowed to redact
                the target event.
        """
        return event_auth.check_redaction(room_version, event, auth_events)

    @defer.inlineCallbacks
    def check_can_change_room_list(self, room_id, user):
        """Check if the user is allowed to edit the room's entry in the
        published room list.

        Args:
            room_id (str)
            user (UserID)
        """

        is_admin = yield self.is_server_admin(user)
        if is_admin:
            defer.returnValue(True)

        user_id = user.to_string()
        yield self.check_joined_room(room_id, user_id)

        # We currently require the user is a "moderator" in the room. We do this
        # by checking if they would (theoretically) be able to change the
        # m.room.aliases events
        power_level_event = yield self.state.get_current_state(
            room_id, EventTypes.PowerLevels, ""
        )

        auth_events = {}
        if power_level_event:
            auth_events[(EventTypes.PowerLevels, "")] = power_level_event

        send_level = event_auth.get_send_level(
            EventTypes.Aliases, "", power_level_event
        )
        user_level = event_auth.get_user_power_level(user_id, auth_events)

        if user_level < send_level:
            raise AuthError(
                403,
                "This server requires you to be a moderator in the room to"
                " edit its room list entry",
            )

    @staticmethod
    def has_access_token(request):
        """Checks if the request has an access_token.

        Returns:
            bool: False if no access_token was given, True otherwise.
        """
        query_params = request.args.get(b"access_token")
        auth_headers = request.requestHeaders.getRawHeaders(b"Authorization")
        return bool(query_params) or bool(auth_headers)

    @staticmethod
    def get_access_token_from_request(request):
        """Extracts the access_token from the request.

        Args:
            request: The http request.
        Returns:
            unicode: The access_token
        Raises:
            MissingClientTokenError: If there isn't a single access_token in the
                request
        """

        auth_headers = request.requestHeaders.getRawHeaders(b"Authorization")
        query_params = request.args.get(b"access_token")
        if auth_headers:
            # Try the get the access_token from a "Authorization: Bearer"
            # header
            if query_params is not None:
                raise MissingClientTokenError(
                    "Mixing Authorization headers and access_token query parameters."
                )
            if len(auth_headers) > 1:
                raise MissingClientTokenError("Too many Authorization headers.")
            parts = auth_headers[0].split(b" ")
            if parts[0] == b"Bearer" and len(parts) == 2:
                return parts[1].decode("ascii")
            else:
                raise MissingClientTokenError("Invalid Authorization header.")
        else:
            # Try to get the access_token from the query params.
            if not query_params:
                raise MissingClientTokenError()

            return query_params[0].decode("ascii")

    @defer.inlineCallbacks
    def check_in_room_or_world_readable(self, room_id, user_id):
        """Checks that the user is or was in the room or the room is world
        readable. If it isn't then an exception is raised.

        Returns:
            Deferred[tuple[str, str|None]]: Resolves to the current membership of
                the user in the room and the membership event ID of the user. If
                the user is not in the room and never has been, then
                `(Membership.JOIN, None)` is returned.
        """

        try:
            # check_user_was_in_room will return the most recent membership
            # event for the user if:
            #  * The user is a non-guest user, and was ever in the room
            #  * The user is a guest user, and has joined the room
            # else it will throw.
            member_event = yield self.check_user_was_in_room(room_id, user_id)
            defer.returnValue((member_event.membership, member_event.event_id))
        except AuthError:
            visibility = yield self.state.get_current_state(
                room_id, EventTypes.RoomHistoryVisibility, ""
            )
            if (
                visibility
                and visibility.content["history_visibility"] == "world_readable"
            ):
                defer.returnValue((Membership.JOIN, None))
                return
            raise AuthError(
                403, "Guest access not allowed", errcode=Codes.GUEST_ACCESS_FORBIDDEN
            )

    @defer.inlineCallbacks
    def check_auth_blocking(self, user_id=None, threepid=None):
        """Checks if the user should be rejected for some external reason,
        such as monthly active user limiting or global disable flag

        Args:
            user_id(str|None): If present, checks for presence against existing
                MAU cohort

            threepid(dict|None): If present, checks for presence against configured
                reserved threepid. Used in cases where the user is trying register
                with a MAU blocked server, normally they would be rejected but their
                threepid is on the reserved list. user_id and
                threepid should never be set at the same time.
        """

        # Never fail an auth check for the server notices users or support user
        # This can be a problem where event creation is prohibited due to blocking
        if user_id is not None:
            if user_id == self.hs.config.server_notices_mxid:
                return
            if (yield self.store.is_support_user(user_id)):
                return

        if self.hs.config.hs_disabled:
            raise ResourceLimitError(
                403,
                self.hs.config.hs_disabled_message,
                errcode=Codes.RESOURCE_LIMIT_EXCEEDED,
                admin_contact=self.hs.config.admin_contact,
                limit_type=self.hs.config.hs_disabled_limit_type,
            )
        if self.hs.config.limit_usage_by_mau is True:
            assert not (user_id and threepid)

            # If the user is already part of the MAU cohort or a trial user
            if user_id:
                timestamp = yield self.store.user_last_seen_monthly_active(user_id)
                if timestamp:
                    return

                is_trial = yield self.store.is_trial_user(user_id)
                if is_trial:
                    return
            elif threepid:
                # If the user does not exist yet, but is signing up with a
                # reserved threepid then pass auth check
                if is_threepid_reserved(
                    self.hs.config.mau_limits_reserved_threepids, threepid
                ):
                    return
            # Else if there is no room in the MAU bucket, bail
            current_mau = yield self.store.get_monthly_active_count()
            if current_mau >= self.hs.config.max_mau_value:
                raise ResourceLimitError(
                    403,
                    "Monthly Active User Limit Exceeded",
                    admin_contact=self.hs.config.admin_contact,
                    errcode=Codes.RESOURCE_LIMIT_EXCEEDED,
                    limit_type="monthly_active_user",
                )<|MERGE_RESOLUTION|>--- conflicted
+++ resolved
@@ -514,17 +514,6 @@
         defer.returnValue(user_info)
 
     def get_appservice_by_req(self, request):
-<<<<<<< HEAD
-        (user_id, app_service) = self._get_appservice_user_id(request)
-        if not app_service:
-            raise AuthError(
-                self.TOKEN_NOT_FOUND_HTTP_STATUS,
-                "Unrecognised access token.",
-                errcode=Codes.UNKNOWN_TOKEN,
-            )
-        request.authenticated_entity = app_service.sender
-        return app_service
-=======
         token = self.get_access_token_from_request(request)
         service = self.store.get_app_service_by_token(token)
         if not service:
@@ -532,7 +521,6 @@
             raise InvalidClientTokenError()
         request.authenticated_entity = service.sender
         return defer.succeed(service)
->>>>>>> 0a4001eb
 
     def is_server_admin(self, user):
         """ Check if the given user is a local server admin.
