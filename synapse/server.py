# -*- coding: utf-8 -*-
# Copyright 2014-2016 OpenMarket Ltd
# Copyright 2017-2018 New Vector Ltd
# Copyright 2019 The Matrix.org Foundation C.I.C.
#
# Licensed under the Apache License, Version 2.0 (the "License");
# you may not use this file except in compliance with the License.
# You may obtain a copy of the License at
#
#     http://www.apache.org/licenses/LICENSE-2.0
#
# Unless required by applicable law or agreed to in writing, software
# distributed under the License is distributed on an "AS IS" BASIS,
# WITHOUT WARRANTIES OR CONDITIONS OF ANY KIND, either express or implied.
# See the License for the specific language governing permissions and
# limitations under the License.


# This file provides some classes for setting up (partially-populated)
# homeservers; either as a full homeserver as a real application, or a small
# partial one for unit test mocking.

# Imports required for the default HomeServer() implementation
import abc
import functools
import logging
from typing import TYPE_CHECKING, Any, Callable, Dict, List, Optional, TypeVar, cast

import twisted.internet.base
import twisted.internet.tcp
from twisted.mail.smtp import sendmail
from twisted.web.iweb import IPolicyForHTTPS

from synapse.api.auth import Auth
from synapse.api.filtering import Filtering
from synapse.api.ratelimiting import Ratelimiter
from synapse.appservice.api import ApplicationServiceApi
from synapse.appservice.scheduler import ApplicationServiceScheduler
from synapse.config.homeserver import HomeServerConfig
from synapse.crypto import context_factory
from synapse.crypto.context_factory import RegularPolicyForHTTPS
from synapse.crypto.keyring import Keyring
from synapse.events.builder import EventBuilderFactory
from synapse.events.spamcheck import SpamChecker
from synapse.events.third_party_rules import ThirdPartyEventRules
from synapse.events.utils import EventClientSerializer
from synapse.federation.federation_client import FederationClient
from synapse.federation.federation_server import (
    FederationHandlerRegistry,
    FederationServer,
)
from synapse.federation.send_queue import FederationRemoteSendQueue
from synapse.federation.sender import FederationSender
from synapse.federation.transport.client import TransportLayerClient
from synapse.groups.attestations import GroupAttestationSigning, GroupAttestionRenewer
from synapse.groups.groups_server import GroupsServerHandler, GroupsServerWorkerHandler
from synapse.handlers.account_validity import AccountValidityHandler
from synapse.handlers.acme import AcmeHandler
from synapse.handlers.admin import AdminHandler
from synapse.handlers.appservice import ApplicationServicesHandler
from synapse.handlers.auth import AuthHandler, MacaroonGenerator
from synapse.handlers.cas_handler import CasHandler
from synapse.handlers.deactivate_account import DeactivateAccountHandler
from synapse.handlers.device import DeviceHandler, DeviceWorkerHandler
from synapse.handlers.devicemessage import DeviceMessageHandler
from synapse.handlers.directory import DirectoryHandler
from synapse.handlers.e2e_keys import E2eKeysHandler
from synapse.handlers.e2e_room_keys import E2eRoomKeysHandler
from synapse.handlers.events import EventHandler, EventStreamHandler
from synapse.handlers.federation import FederationHandler
from synapse.handlers.groups_local import GroupsLocalHandler, GroupsLocalWorkerHandler
from synapse.handlers.identity import IdentityHandler
from synapse.handlers.initial_sync import InitialSyncHandler
from synapse.handlers.message import EventCreationHandler, MessageHandler
from synapse.handlers.pagination import PaginationHandler
from synapse.handlers.password_policy import PasswordPolicyHandler
from synapse.handlers.presence import PresenceHandler
from synapse.handlers.profile import ProfileHandler
from synapse.handlers.read_marker import ReadMarkerHandler
from synapse.handlers.receipts import ReceiptsHandler
from synapse.handlers.register import RegistrationHandler
from synapse.handlers.room import (
    RoomContextHandler,
    RoomCreationHandler,
    RoomShutdownHandler,
)
from synapse.handlers.room_list import RoomListHandler
from synapse.handlers.room_member import RoomMemberMasterHandler
from synapse.handlers.room_member_worker import RoomMemberWorkerHandler
from synapse.handlers.search import SearchHandler
from synapse.handlers.set_password import SetPasswordHandler
from synapse.handlers.sso import SsoHandler
from synapse.handlers.stats import StatsHandler
from synapse.handlers.sync import SyncHandler
from synapse.handlers.typing import FollowerTypingHandler, TypingWriterHandler
from synapse.handlers.user_directory import UserDirectoryHandler
from synapse.http.client import InsecureInterceptableContextFactory, SimpleHttpClient
from synapse.http.matrixfederationclient import MatrixFederationHttpClient
from synapse.module_api import ModuleApi
from synapse.notifier import Notifier
from synapse.push.action_generator import ActionGenerator
from synapse.push.pusherpool import PusherPool
from synapse.replication.tcp.client import ReplicationDataHandler
from synapse.replication.tcp.handler import ReplicationCommandHandler
from synapse.replication.tcp.resource import ReplicationStreamer
from synapse.replication.tcp.streams import STREAMS_MAP, Stream
from synapse.rest.media.v1.media_repository import (
    MediaRepository,
    MediaRepositoryResource,
)
from synapse.secrets import Secrets
from synapse.server_notices.server_notices_manager import ServerNoticesManager
from synapse.server_notices.server_notices_sender import ServerNoticesSender
from synapse.server_notices.worker_server_notices_sender import (
    WorkerServerNoticesSender,
)
from synapse.state import StateHandler, StateResolutionHandler
from synapse.storage import Databases, DataStore, Storage
from synapse.streams.events import EventSources
from synapse.types import DomainSpecificString
from synapse.util import Clock
from synapse.util.distributor import Distributor
from synapse.util.ratelimitutils import FederationRateLimiter
from synapse.util.stringutils import random_string

logger = logging.getLogger(__name__)

if TYPE_CHECKING:
    from synapse.handlers.oidc_handler import OidcHandler
    from synapse.handlers.saml_handler import SamlHandler


T = TypeVar("T", bound=Callable[..., Any])


def cache_in_self(builder: T) -> T:
    """Wraps a function called e.g. `get_foo`, checking if `self.foo` exists and
    returning if so. If not, calls the given function and sets `self.foo` to it.

    Also ensures that dependency cycles throw an exception correctly, rather
    than overflowing the stack.
    """

    if not builder.__name__.startswith("get_"):
        raise Exception(
            "@cache_in_self can only be used on functions starting with `get_`"
        )

    # get_attr -> _attr
    depname = builder.__name__[len("get") :]

    building = [False]

    @functools.wraps(builder)
    def _get(self):
        try:
            return getattr(self, depname)
        except AttributeError:
            pass

        # Prevent cyclic dependencies from deadlocking
        if building[0]:
            raise ValueError("Cyclic dependency while building %s" % (depname,))

        building[0] = True
        try:
            dep = builder(self)
            setattr(self, depname, dep)
        finally:
            building[0] = False

        return dep

    # We cast here as we need to tell mypy that `_get` has the same signature as
    # `builder`.
    return cast(T, _get)


class HomeServer(metaclass=abc.ABCMeta):
    """A basic homeserver object without lazy component builders.

    This will need all of the components it requires to either be passed as
    constructor arguments, or the relevant methods overriding to create them.
    Typically this would only be used for unit tests.

    Dependencies should be added by creating a `def get_<depname>(self)`
    function, wrapping it in `@cache_in_self`.

    Attributes:
        config (synapse.config.homeserver.HomeserverConfig):
        _listening_services (list[twisted.internet.tcp.Port]): TCP ports that
            we are listening on to provide HTTP services.
    """

    REQUIRED_ON_BACKGROUND_TASK_STARTUP = [
        "account_validity",
        "auth",
        "deactivate_account",
        "message",
        "pagination",
        "profile",
        "stats",
    ]

    # This is overridden in derived application classes
    # (such as synapse.app.homeserver.SynapseHomeServer) and gives the class to be
    # instantiated during setup() for future return by get_datastore()
    DATASTORE_CLASS = abc.abstractproperty()

    def __init__(
        self,
        hostname: str,
        config: HomeServerConfig,
        reactor=None,
        version_string="Synapse",
    ):
        """
        Args:
            hostname : The hostname for the server.
            config: The full config for the homeserver.
        """
        if not reactor:
            from twisted.internet import reactor as _reactor

            reactor = _reactor

        self._reactor = reactor
        self.hostname = hostname
        # the key we use to sign events and requests
        self.signing_key = config.key.signing_key[0]
        self.config = config
        self._listening_services = []  # type: List[twisted.internet.tcp.Port]
        self.start_time = None  # type: Optional[int]

        self._instance_id = random_string(5)
        self._instance_name = config.worker_name or "master"

        self.version_string = version_string

        self.datastores = None  # type: Optional[Databases]

    def get_instance_id(self) -> str:
        """A unique ID for this synapse process instance.

        This is used to distinguish running instances in worker-based
        deployments.
        """
        return self._instance_id

    def get_instance_name(self) -> str:
        """A unique name for this synapse process.

        Used to identify the process over replication and in config. Does not
        change over restarts.
        """
        return self._instance_name

    def setup(self) -> None:
        logger.info("Setting up.")
        self.start_time = int(self.get_clock().time())
        self.datastores = Databases(self.DATASTORE_CLASS, self)
        logger.info("Finished setting up.")

        # Register background tasks required by this server. This must be done
        # somewhat manually due to the background tasks not being registered
        # unless handlers are instantiated.
        if self.config.run_background_tasks:
            self.setup_background_tasks()

    def setup_background_tasks(self) -> None:
        """
        Some handlers have side effects on instantiation (like registering
        background updates). This function causes them to be fetched, and
        therefore instantiated, to run those side effects.
        """
        for i in self.REQUIRED_ON_BACKGROUND_TASK_STARTUP:
            getattr(self, "get_" + i + "_handler")()

    def get_reactor(self) -> twisted.internet.base.ReactorBase:
        """
        Fetch the Twisted reactor in use by this HomeServer.
        """
        return self._reactor

    def get_ip_from_request(self, request) -> str:
        # X-Forwarded-For is handled by our custom request type.
        return request.getClientIP()

    def is_mine(self, domain_specific_string: DomainSpecificString) -> bool:
        return domain_specific_string.domain == self.hostname

    def is_mine_id(self, string: str) -> bool:
        return string.split(":", 1)[1] == self.hostname

    @cache_in_self
    def get_clock(self) -> Clock:
        return Clock(self._reactor)

    def get_datastore(self) -> DataStore:
        if not self.datastores:
            raise Exception("HomeServer.setup must be called before getting datastores")

        return self.datastores.main

    def get_datastores(self) -> Databases:
        if not self.datastores:
            raise Exception("HomeServer.setup must be called before getting datastores")

        return self.datastores

    def get_config(self) -> HomeServerConfig:
        return self.config

    @cache_in_self
    def get_distributor(self) -> Distributor:
        return Distributor()

    @cache_in_self
    def get_registration_ratelimiter(self) -> Ratelimiter:
        return Ratelimiter(
            clock=self.get_clock(),
            rate_hz=self.config.rc_registration.per_second,
            burst_count=self.config.rc_registration.burst_count,
        )

    @cache_in_self
    def get_federation_client(self) -> FederationClient:
        return FederationClient(self)

    @cache_in_self
    def get_federation_server(self) -> FederationServer:
        return FederationServer(self)

    @cache_in_self
    def get_notifier(self) -> Notifier:
        return Notifier(self)

    @cache_in_self
    def get_auth(self) -> Auth:
        return Auth(self)

    @cache_in_self
    def get_http_client_context_factory(self) -> IPolicyForHTTPS:
        return (
            InsecureInterceptableContextFactory()
            if self.config.use_insecure_ssl_client_just_for_testing_do_not_use
            else RegularPolicyForHTTPS()
        )

    @cache_in_self
    def get_simple_http_client(self) -> SimpleHttpClient:
        """
        An HTTP client with no special configuration.
        """
        return SimpleHttpClient(self)

    @cache_in_self
    def get_proxied_http_client(self) -> SimpleHttpClient:
        """
        An HTTP client that uses configured HTTP(S) proxies.
        """
<<<<<<< HEAD
        return SimpleHttpClient(self, use_proxy=True)
=======
        return SimpleHttpClient(
            self,
            http_proxy=os.getenvb(b"http_proxy"),
            https_proxy=os.getenvb(b"HTTPS_PROXY"),
        )
>>>>>>> cf7d3c90

    @cache_in_self
    def get_proxied_blacklisted_http_client(self) -> SimpleHttpClient:
        """
        An HTTP client that uses configured HTTP(S) proxies and blacklists IPs
        based on the IP range blacklist.
        """
        return SimpleHttpClient(
<<<<<<< HEAD
            self, ip_blacklist=self.config.ip_range_blacklist, use_proxy=True,
        )

    @cache_in_self
    def get_federation_http_client(self) -> MatrixFederationHttpClient:
        """
        An HTTP client for federation.
        """
        tls_client_options_factory = context_factory.FederationPolicyForHTTPS(
            self.config
=======
            self,
            ip_blacklist=self.config.ip_range_blacklist,
            http_proxy=os.getenvb(b"http_proxy"),
            https_proxy=os.getenvb(b"HTTPS_PROXY"),
>>>>>>> cf7d3c90
        )
        return MatrixFederationHttpClient(self, tls_client_options_factory)

    @cache_in_self
    def get_federation_http_client(self) -> MatrixFederationHttpClient:
        """
        An HTTP client for federation.
        """
        tls_client_options_factory = context_factory.FederationPolicyForHTTPS(
            self.config
        )
        return MatrixFederationHttpClient(self, tls_client_options_factory)

    @cache_in_self
    def get_room_creation_handler(self) -> RoomCreationHandler:
        return RoomCreationHandler(self)

    @cache_in_self
    def get_room_shutdown_handler(self) -> RoomShutdownHandler:
        return RoomShutdownHandler(self)

    @cache_in_self
    def get_sendmail(self) -> sendmail:
        return sendmail

    @cache_in_self
    def get_state_handler(self) -> StateHandler:
        return StateHandler(self)

    @cache_in_self
    def get_state_resolution_handler(self) -> StateResolutionHandler:
        return StateResolutionHandler(self)

    @cache_in_self
    def get_presence_handler(self) -> PresenceHandler:
        return PresenceHandler(self)

    @cache_in_self
    def get_typing_handler(self):
        if self.config.worker.writers.typing == self.get_instance_name():
            return TypingWriterHandler(self)
        else:
            return FollowerTypingHandler(self)

    @cache_in_self
    def get_sso_handler(self) -> SsoHandler:
        return SsoHandler(self)

    @cache_in_self
    def get_sync_handler(self) -> SyncHandler:
        return SyncHandler(self)

    @cache_in_self
    def get_room_list_handler(self) -> RoomListHandler:
        return RoomListHandler(self)

    @cache_in_self
    def get_auth_handler(self) -> AuthHandler:
        return AuthHandler(self)

    @cache_in_self
    def get_macaroon_generator(self) -> MacaroonGenerator:
        return MacaroonGenerator(self)

    @cache_in_self
    def get_device_handler(self):
        if self.config.worker_app:
            return DeviceWorkerHandler(self)
        else:
            return DeviceHandler(self)

    @cache_in_self
    def get_device_message_handler(self) -> DeviceMessageHandler:
        return DeviceMessageHandler(self)

    @cache_in_self
    def get_directory_handler(self) -> DirectoryHandler:
        return DirectoryHandler(self)

    @cache_in_self
    def get_e2e_keys_handler(self) -> E2eKeysHandler:
        return E2eKeysHandler(self)

    @cache_in_self
    def get_e2e_room_keys_handler(self) -> E2eRoomKeysHandler:
        return E2eRoomKeysHandler(self)

    @cache_in_self
    def get_acme_handler(self) -> AcmeHandler:
        return AcmeHandler(self)

    @cache_in_self
    def get_admin_handler(self) -> AdminHandler:
        return AdminHandler(self)

    @cache_in_self
    def get_application_service_api(self) -> ApplicationServiceApi:
        return ApplicationServiceApi(self)

    @cache_in_self
    def get_application_service_scheduler(self) -> ApplicationServiceScheduler:
        return ApplicationServiceScheduler(self)

    @cache_in_self
    def get_application_service_handler(self) -> ApplicationServicesHandler:
        return ApplicationServicesHandler(self)

    @cache_in_self
    def get_event_handler(self) -> EventHandler:
        return EventHandler(self)

    @cache_in_self
    def get_event_stream_handler(self) -> EventStreamHandler:
        return EventStreamHandler(self)

    @cache_in_self
    def get_federation_handler(self) -> FederationHandler:
        return FederationHandler(self)

    @cache_in_self
    def get_identity_handler(self) -> IdentityHandler:
        return IdentityHandler(self)

    @cache_in_self
    def get_initial_sync_handler(self) -> InitialSyncHandler:
        return InitialSyncHandler(self)

    @cache_in_self
    def get_profile_handler(self):
        return ProfileHandler(self)

    @cache_in_self
    def get_event_creation_handler(self) -> EventCreationHandler:
        return EventCreationHandler(self)

    @cache_in_self
    def get_deactivate_account_handler(self) -> DeactivateAccountHandler:
        return DeactivateAccountHandler(self)

    @cache_in_self
    def get_search_handler(self) -> SearchHandler:
        return SearchHandler(self)

    @cache_in_self
    def get_set_password_handler(self) -> SetPasswordHandler:
        return SetPasswordHandler(self)

    @cache_in_self
    def get_event_sources(self) -> EventSources:
        return EventSources(self)

    @cache_in_self
    def get_keyring(self) -> Keyring:
        return Keyring(self)

    @cache_in_self
    def get_event_builder_factory(self) -> EventBuilderFactory:
        return EventBuilderFactory(self)

    @cache_in_self
    def get_filtering(self) -> Filtering:
        return Filtering(self)

    @cache_in_self
    def get_pusherpool(self) -> PusherPool:
        return PusherPool(self)

    @cache_in_self
    def get_media_repository_resource(self) -> MediaRepositoryResource:
        # build the media repo resource. This indirects through the HomeServer
        # to ensure that we only have a single instance of
        return MediaRepositoryResource(self)

    @cache_in_self
    def get_media_repository(self) -> MediaRepository:
        return MediaRepository(self)

    @cache_in_self
    def get_federation_transport_client(self) -> TransportLayerClient:
        return TransportLayerClient(self)

    @cache_in_self
    def get_federation_sender(self):
        if self.should_send_federation():
            return FederationSender(self)
        elif not self.config.worker_app:
            return FederationRemoteSendQueue(self)
        else:
            raise Exception("Workers cannot send federation traffic")

    @cache_in_self
    def get_receipts_handler(self) -> ReceiptsHandler:
        return ReceiptsHandler(self)

    @cache_in_self
    def get_read_marker_handler(self) -> ReadMarkerHandler:
        return ReadMarkerHandler(self)

    @cache_in_self
    def get_tcp_replication(self) -> ReplicationCommandHandler:
        return ReplicationCommandHandler(self)

    @cache_in_self
    def get_action_generator(self) -> ActionGenerator:
        return ActionGenerator(self)

    @cache_in_self
    def get_user_directory_handler(self) -> UserDirectoryHandler:
        return UserDirectoryHandler(self)

    @cache_in_self
    def get_groups_local_handler(self):
        if self.config.worker_app:
            return GroupsLocalWorkerHandler(self)
        else:
            return GroupsLocalHandler(self)

    @cache_in_self
    def get_groups_server_handler(self):
        if self.config.worker_app:
            return GroupsServerWorkerHandler(self)
        else:
            return GroupsServerHandler(self)

    @cache_in_self
    def get_groups_attestation_signing(self) -> GroupAttestationSigning:
        return GroupAttestationSigning(self)

    @cache_in_self
    def get_groups_attestation_renewer(self) -> GroupAttestionRenewer:
        return GroupAttestionRenewer(self)

    @cache_in_self
    def get_secrets(self) -> Secrets:
        return Secrets()

    @cache_in_self
    def get_stats_handler(self) -> StatsHandler:
        return StatsHandler(self)

    @cache_in_self
    def get_spam_checker(self):
        return SpamChecker(self)

    @cache_in_self
    def get_third_party_event_rules(self) -> ThirdPartyEventRules:
        return ThirdPartyEventRules(self)

    @cache_in_self
    def get_room_member_handler(self):
        if self.config.worker_app:
            return RoomMemberWorkerHandler(self)
        return RoomMemberMasterHandler(self)

    @cache_in_self
    def get_federation_registry(self) -> FederationHandlerRegistry:
        return FederationHandlerRegistry(self)

    @cache_in_self
    def get_server_notices_manager(self):
        if self.config.worker_app:
            raise Exception("Workers cannot send server notices")
        return ServerNoticesManager(self)

    @cache_in_self
    def get_server_notices_sender(self):
        if self.config.worker_app:
            return WorkerServerNoticesSender(self)
        return ServerNoticesSender(self)

    @cache_in_self
    def get_message_handler(self) -> MessageHandler:
        return MessageHandler(self)

    @cache_in_self
    def get_pagination_handler(self) -> PaginationHandler:
        return PaginationHandler(self)

    @cache_in_self
    def get_room_context_handler(self) -> RoomContextHandler:
        return RoomContextHandler(self)

    @cache_in_self
    def get_registration_handler(self) -> RegistrationHandler:
        return RegistrationHandler(self)

    @cache_in_self
    def get_account_validity_handler(self) -> AccountValidityHandler:
        return AccountValidityHandler(self)

    @cache_in_self
    def get_cas_handler(self) -> CasHandler:
        return CasHandler(self)

    @cache_in_self
    def get_saml_handler(self) -> "SamlHandler":
        from synapse.handlers.saml_handler import SamlHandler

        return SamlHandler(self)

    @cache_in_self
    def get_oidc_handler(self) -> "OidcHandler":
        from synapse.handlers.oidc_handler import OidcHandler

        return OidcHandler(self)

    @cache_in_self
    def get_event_client_serializer(self) -> EventClientSerializer:
        return EventClientSerializer(self)

    @cache_in_self
    def get_password_policy_handler(self) -> PasswordPolicyHandler:
        return PasswordPolicyHandler(self)

    @cache_in_self
    def get_storage(self) -> Storage:
        return Storage(self, self.get_datastores())

    @cache_in_self
    def get_replication_streamer(self) -> ReplicationStreamer:
        return ReplicationStreamer(self)

    @cache_in_self
    def get_replication_data_handler(self) -> ReplicationDataHandler:
        return ReplicationDataHandler(self)

    @cache_in_self
    def get_replication_streams(self) -> Dict[str, Stream]:
        return {stream.NAME: stream(self) for stream in STREAMS_MAP.values()}

    @cache_in_self
    def get_federation_ratelimiter(self) -> FederationRateLimiter:
        return FederationRateLimiter(self.get_clock(), config=self.config.rc_federation)

    @cache_in_self
    def get_module_api(self) -> ModuleApi:
        return ModuleApi(self, self.get_auth_handler())

    async def remove_pusher(self, app_id: str, push_key: str, user_id: str):
        return await self.get_pusherpool().remove_pusher(app_id, push_key, user_id)

    def should_send_federation(self) -> bool:
        "Should this server be sending federation traffic directly?"
        return self.config.send_federation and (
            not self.config.worker_app
            or self.config.worker_app == "synapse.app.federation_sender"
        )<|MERGE_RESOLUTION|>--- conflicted
+++ resolved
@@ -359,42 +359,39 @@
         """
         An HTTP client that uses configured HTTP(S) proxies.
         """
-<<<<<<< HEAD
         return SimpleHttpClient(self, use_proxy=True)
-=======
+
+    @cache_in_self
+    def get_proxied_blacklisted_http_client(self) -> SimpleHttpClient:
+        """
+        An HTTP client that uses configured HTTP(S) proxies and blacklists IPs
+        based on the IP range blacklist.
+        """
+        return SimpleHttpClient(
+            self, ip_blacklist=self.config.ip_range_blacklist, use_proxy=True,
+        )
+
+    @cache_in_self
+    def get_federation_http_client(self) -> MatrixFederationHttpClient:
+        """
+        An HTTP client for federation.
+        """
+        tls_client_options_factory = context_factory.FederationPolicyForHTTPS(
+            self.config
+        )
+        return MatrixFederationHttpClient(self, tls_client_options_factory)
+
+    @cache_in_self
+    def get_proxied_blacklisted_http_client(self) -> SimpleHttpClient:
+        """
+        An HTTP client that uses configured HTTP(S) proxies and blacklists IPs
+        based on the IP range blacklist.
+        """
         return SimpleHttpClient(
             self,
-            http_proxy=os.getenvb(b"http_proxy"),
-            https_proxy=os.getenvb(b"HTTPS_PROXY"),
+            ip_blacklist=self.config.ip_range_blacklist,
+            use_proxy=True,
         )
->>>>>>> cf7d3c90
-
-    @cache_in_self
-    def get_proxied_blacklisted_http_client(self) -> SimpleHttpClient:
-        """
-        An HTTP client that uses configured HTTP(S) proxies and blacklists IPs
-        based on the IP range blacklist.
-        """
-        return SimpleHttpClient(
-<<<<<<< HEAD
-            self, ip_blacklist=self.config.ip_range_blacklist, use_proxy=True,
-        )
-
-    @cache_in_self
-    def get_federation_http_client(self) -> MatrixFederationHttpClient:
-        """
-        An HTTP client for federation.
-        """
-        tls_client_options_factory = context_factory.FederationPolicyForHTTPS(
-            self.config
-=======
-            self,
-            ip_blacklist=self.config.ip_range_blacklist,
-            http_proxy=os.getenvb(b"http_proxy"),
-            https_proxy=os.getenvb(b"HTTPS_PROXY"),
->>>>>>> cf7d3c90
-        )
-        return MatrixFederationHttpClient(self, tls_client_options_factory)
 
     @cache_in_self
     def get_federation_http_client(self) -> MatrixFederationHttpClient:
