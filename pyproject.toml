--- conflicted
+++ resolved
@@ -234,17 +234,11 @@
 matrix-common = "^1.3.0"
 # We need packaging.verison.Version(...).major added in 20.0.
 packaging = ">=20.0"
-<<<<<<< HEAD
-# We support pydantic v1 and pydantic v2 via the pydantic.v1 compat module.
-# See https://github.com/matrix-org/synapse/issues/15858
-pydantic = ">=1.7.4, <3"
-opentelemetry-exporter-prometheus = "0.55b1"
-=======
 pydantic = [
     { version = "~=2.8", python = "<3.14" },
     { version = "~=2.12", python = ">=3.14" },
 ]
->>>>>>> 161d47cb
+opentelemetry-exporter-prometheus = "0.55b1"
 
 # This is for building the rust components during "poetry install", which
 # currently ignores the `build-system.requires` directive (c.f.
