[tool.towncrier]
    package = "synapse"
    filename = "CHANGES.md"
    directory = "changelog.d"
    issue_format = "[\\#{issue}](https://github.com/element-hq/synapse/issues/{issue})"

    [[tool.towncrier.type]]
        directory = "feature"
        name = "Features"
        showcontent = true

    [[tool.towncrier.type]]
        directory = "bugfix"
        name = "Bugfixes"
        showcontent = true

    [[tool.towncrier.type]]
        directory = "docker"
        name = "Updates to the Docker image"
        showcontent = true

    [[tool.towncrier.type]]
        directory = "doc"
        name = "Improved Documentation"
        showcontent = true

    [[tool.towncrier.type]]
        directory = "removal"
        name = "Deprecations and Removals"
        showcontent = true

    [[tool.towncrier.type]]
        directory = "misc"
        name = "Internal Changes"
        showcontent = true

[tool.ruff]
line-length = 88
target-version = "py39"

[tool.ruff.lint]
# See https://beta.ruff.rs/docs/rules/#error-e
# for error codes. The ones we ignore are:
#  E501: Line too long (black enforces this for us)
#  E731: do not assign a lambda expression, use a def
#
# flake8-bugbear compatible checks. Its error codes are described at
# https://beta.ruff.rs/docs/rules/#flake8-bugbear-b
#  B023: Functions defined inside a loop must not use variables redefined in the loop
ignore = [
    "B023",
    "E501",
    "E731",
]
select = [
    # pycodestyle
    "E",
    "W",
    # pyflakes
    "F",
    # isort
    "I001",
    # flake8-bugbear
    "B0",
    # flake8-comprehensions
    "C4",
    # flake8-2020
    "YTT",
    # flake8-slots
    "SLOT",
    # flake8-debugger
    "T10",
    # flake8-pie
    "PIE",
    # flake8-executable
    "EXE",
    # flake8-logging
    "LOG",
    # flake8-logging-format
    "G",
]

[tool.ruff.lint.isort]
combine-as-imports = true
section-order = ["future", "standard-library", "third-party", "twisted", "first-party", "testing", "local-folder"]
known-first-party = ["synapse"]

[tool.ruff.lint.isort.sections]
twisted = ["twisted", "OpenSSL"]
testing = ["tests"]

[tool.ruff.format]
quote-style = "double"
indent-style = "space"
skip-magic-trailing-comma = false
line-ending = "auto"

[tool.maturin]
manifest-path = "rust/Cargo.toml"
module-name = "synapse.synapse_rust"

[tool.poetry]
name = "matrix-synapse"
version = "1.134.0"
description = "Homeserver for the Matrix decentralised comms protocol"
authors = ["Matrix.org Team and Contributors <packages@matrix.org>"]
license = "AGPL-3.0-or-later"
readme = "README.rst"
repository = "https://github.com/element-hq/synapse"
packages = [
    { include = "synapse" },
]
classifiers = [
    "Development Status :: 5 - Production/Stable",
    "Topic :: Communications :: Chat",
]
include = [
    { path = "AUTHORS.rst", format = "sdist" },
    { path = "book.toml", format = "sdist" },
    { path = "changelog.d", format = "sdist" },
    { path = "CHANGES.md", format = "sdist" },
    { path = "CONTRIBUTING.md", format = "sdist" },
    { path = "demo", format = "sdist" },
    { path = "docs", format = "sdist" },
    { path = "INSTALL.md", format = "sdist" },
    { path = "mypy.ini", format = "sdist" },
    { path = "scripts-dev", format = "sdist" },
    { path = "synmark", format="sdist" },
    { path = "sytest-blacklist", format = "sdist" },
    { path = "tests", format = "sdist" },
    { path = "UPGRADE.rst", format = "sdist" },
    { path = "Cargo.toml", format = "sdist" },
    { path = "Cargo.lock", format = "sdist" },
    { path = "rust/Cargo.toml", format = "sdist" },
    { path = "rust/build.rs", format = "sdist" },
    { path = "rust/src/**", format = "sdist" },
]
exclude = [
    { path = "synapse/*.so", format = "sdist"}
]

[tool.poetry.build]
script = "build_rust.py"
generate-setup-file = true

[tool.poetry.scripts]
synapse_homeserver = "synapse.app.homeserver:main"
synapse_worker = "synapse.app.generic_worker:main"
synctl = "synapse._scripts.synctl:main"

export_signing_key = "synapse._scripts.export_signing_key:main"
generate_config = "synapse._scripts.generate_config:main"
generate_log_config = "synapse._scripts.generate_log_config:main"
generate_signing_key = "synapse._scripts.generate_signing_key:main"
hash_password = "synapse._scripts.hash_password:main"
register_new_matrix_user = "synapse._scripts.register_new_matrix_user:main"
synapse_port_db = "synapse._scripts.synapse_port_db:main"
synapse_review_recent_signups = "synapse._scripts.review_recent_signups:main"
update_synapse_database = "synapse._scripts.update_synapse_database:main"

[tool.poetry.dependencies]
python = "^3.9.0"

# Mandatory Dependencies
# ----------------------
# we use the TYPE_CHECKER.redefine method added in jsonschema 3.0.0
jsonschema = ">=3.0.0"
# We choose 2.0 as a lower bound: the most recent backwards incompatible release.
# It seems generally available, judging by https://pkgs.org/search/?q=immutabledict
immutabledict = ">=2.0"
# We require 2.1.0 or higher for type hints. Previous guard was >= 1.1.0
unpaddedbase64 = ">=2.1.0"
# We require 2.0.0 for immutabledict support.
canonicaljson = "^2.0.0"
# we use the type definitions added in signedjson 1.1.
signedjson = "^1.1.0"
# validating SSL certs for IP addresses requires service_identity 18.1.
service-identity = ">=18.1.0"
# Twisted 18.9 introduces some logger improvements that the structured
# logger utilises
Twisted = {extras = ["tls"], version = ">=18.9.0"}
treq = ">=15.1"
# Twisted has required pyopenssl 16.0 since about Twisted 16.6.
pyOpenSSL = ">=16.0.0"
PyYAML = ">=5.3"
pyasn1 = ">=0.1.9"
pyasn1-modules = ">=0.0.7"
bcrypt = ">=3.1.7"
# 10.0.1 minimum is mandatory here because of libwebp CVE-2023-4863.
# Packagers that already took care of libwebp can lower that down to 5.4.0.
Pillow = ">=10.0.1"
# We use SortedDict.peekitem(), which was added in sortedcontainers 1.5.2.
sortedcontainers = ">=1.5.2"
pymacaroons = ">=0.13.0"
msgpack = ">=0.5.2"
phonenumbers = ">=8.2.0"
# we use GaugeHistogramMetric, which was added in prom-client 0.4.0.
prometheus-client = ">=0.4.0"
# we use `order`, which arrived in attrs 19.2.0.
# Note: 21.1.0 broke `/sync`, see https://github.com/matrix-org/synapse/issues/9936
attrs = ">=19.2.0,!=21.1.0"
netaddr = ">=0.7.18"
# Jinja 2.x is incompatible with MarkupSafe>=2.1. To ensure that admins do not
# end up with a broken installation, with recent MarkupSafe but old Jinja, we
# add a lower bound to the Jinja2 dependency.
Jinja2 = ">=3.0"
bleach = ">=1.4.3"
# We use `assert_never`, which were added in `typing-extensions` 4.1.
typing-extensions = ">=4.1"
# We enforce that we have a `cryptography` version that bundles an `openssl`
# with the latest security patches.
cryptography = ">=3.4.7"
# ijson 3.1.4 fixes a bug with "." in property names
ijson = ">=3.1.4"
matrix-common = "^1.3.0"
# We need packaging.verison.Version(...).major added in 20.0.
packaging = ">=20.0"
# We support pydantic v1 and pydantic v2 via the pydantic.v1 compat module.
# See https://github.com/matrix-org/synapse/issues/15858
pydantic = ">=1.7.4, <3"

# This is for building the rust components during "poetry install", which
# currently ignores the `build-system.requires` directive (c.f.
# https://github.com/python-poetry/poetry/issues/6154). Both `pip install` and
# `poetry build` do the right thing without this explicit dependency.
#
# This isn't really a dev-dependency, as `poetry install --no-dev` will fail,
# but the alternative is to add it to the main list of deps where it isn't
# needed.
setuptools_rust = ">=1.3"

# This is used for parsing multipart responses
python-multipart = ">=0.0.9"

# Optional Dependencies
# ---------------------
matrix-synapse-ldap3 = { version = ">=0.1", optional = true }
psycopg2 = { version = ">=2.8", markers = "platform_python_implementation != 'PyPy'", optional = true }
psycopg2cffi = { version = ">=2.8", markers = "platform_python_implementation == 'PyPy'", optional = true }
psycopg2cffi-compat = { version = "==1.1", markers = "platform_python_implementation == 'PyPy'", optional = true }
pysaml2 = { version = ">=4.5.0", optional = true }
authlib = { version = ">=0.15.1", optional = true }
# systemd-python is necessary for logging to the systemd journal via
# `systemd.journal.JournalHandler`, as is documented in
# `contrib/systemd/log_config.yaml`.
# Note: systemd-python 231 appears to have been yanked from pypi
systemd-python = { version = ">=231", optional = true }
lxml = { version = ">=4.5.2", optional = true }
sentry-sdk = { version = ">=0.7.2", optional = true }
opentracing = { version = ">=2.2.0", optional = true }
jaeger-client = { version = ">=4.0.0", optional = true }
txredisapi = { version = ">=1.4.7", optional = true }
hiredis = { version = "*", optional = true }
Pympler = { version = "*", optional = true }
parameterized = { version = ">=0.7.4", optional = true }
idna = { version = ">=2.5", optional = true }
<<<<<<< HEAD
pyicu = { version = ">=2.10.2", optional = true }
opentelemetry-api = { version = "1.34.1", optional = true }
opentelemetry-sdk = { version = "1.34.1", optional = true }
opentelemetry-opentracing-shim = { version = "0.55b1", optional = true }
opentelemetry-exporter-otlp = { version = "1.34.1", optional = true }
=======
>>>>>>> 60be549c

[tool.poetry.extras]
# NB: Packages that should be part of `pip install matrix-synapse[all]` need to be specified
# twice: once here, and once in the `all` extra.
matrix-synapse-ldap3 = ["matrix-synapse-ldap3"]
postgres = ["psycopg2", "psycopg2cffi", "psycopg2cffi-compat"]
saml2 = ["pysaml2"]
oidc = ["authlib"]
# systemd-python is necessary for logging to the systemd journal via
# `systemd.journal.JournalHandler`, as is documented in
# `contrib/systemd/log_config.yaml`.
systemd = ["systemd-python"]
url-preview = ["lxml"]
sentry = ["sentry-sdk"]
opentracing-otlp = ["opentracing", "opentelemetry-api", "opentelemetry-sdk", "opentelemetry-opentracing-shim", "opentelemetry-exporter-otlp"]
opentelemetry-log-handler = ["opentelemetry-api", "opentelemetry-sdk", "opentelemetry-exporter-otlp"]
opentracing-jaeger = ["opentracing", "jaeger-client"]
jwt = ["authlib"]
# hiredis is not a *strict* dependency, but it makes things much faster.
# (if it is not installed, we fall back to slow code.)
redis = ["txredisapi", "hiredis"]
# Required to use experimental `caches.track_memory_usage` config option.
cache-memory = ["pympler"]
test = ["parameterized", "idna"]

# The duplication here is awful. I hate hate hate hate hate it. However, for now I want
# to ensure you can still `pip install matrix-synapse[all]` like today. Two motivations:
# 1) for new installations, I want instructions in existing documentation and tutorials
#    out there to still work.
# 2) I don't want to hard-code a list of extras into CI if I can help it. The ideal
#    solution here would be something like https://github.com/python-poetry/poetry/issues/3413
# Poetry 1.2's dependency groups might make this easier. But I'm not trying that out
# until there's a stable release of 1.2.
#
# NB: the strings in this list must be *package* names, not extra names.
# Some of our extra names _are_ package names, which can lead to great confusion.
all = [
    # matrix-synapse-ldap3
    "matrix-synapse-ldap3",
    # postgres
    "psycopg2", "psycopg2cffi", "psycopg2cffi-compat",
    # saml2
    "pysaml2",
    # oidc and jwt
    "authlib",
    # url-preview
    "lxml",
    # sentry
    "sentry-sdk",
    # opentracing
    "jaeger-client", "opentracing",
    # redis
    "txredisapi", "hiredis",
    # cache-memory
    "pympler",
<<<<<<< HEAD
    # improved user search
    "pyicu",
    # opentracing-otlp (superset of opentelemetry-log-handler)
    "opentelemetry-api", "opentelemetry-sdk", "opentelemetry-opentracing-shim", "opentelemetry-exporter-otlp",
=======
>>>>>>> 60be549c
    # omitted:
    #   - test: it's useful to have this separate from dev deps in the olddeps job
    #   - systemd: this is a system-based requirement
]

[tool.poetry.dev-dependencies]
# We pin development dependencies in poetry.lock so that our tests don't start
# failing on new releases. Keeping lower bounds loose here means that dependabot
# can bump versions without having to update the content-hash in the lockfile.
# This helps prevents merge conflicts when running a batch of dependabot updates.
ruff = "0.12.2"
# Type checking only works with the pydantic.v1 compat module from pydantic v2
pydantic = "^2"

# Typechecking
lxml-stubs = ">=0.4.0"
mypy = "*"
mypy-zope = "*"
types-bleach = ">=4.1.0"
types-commonmark = ">=0.9.2"
types-jsonschema = ">=3.2.0"
types-netaddr = ">=0.8.0.6"
types-opentracing = ">=2.4.2"
types-Pillow = ">=8.3.4"
types-psycopg2 = ">=2.9.9"
types-pyOpenSSL = ">=20.0.7"
types-PyYAML = ">=5.4.10"
types-requests = ">=2.26.0"
types-setuptools = ">=57.4.0"

# Dependencies which are exclusively required by unit test code. This is
# NOT a list of all modules that are necessary to run the unit tests.
# Tests assume that all optional dependencies are installed.
# parameterized<0.7.4 can create classes with names that would normally be invalid
# identifiers. trial really does not like this when running with multiple workers.
parameterized = ">=0.7.4"
idna = ">=2.5"

# The following are used by the release script
click = ">=8.1.3"
# GitPython was == 3.1.14; bumped to 3.1.20, the first release with type hints.
GitPython = ">=3.1.20"
commonmark = ">=0.9.1"
pygithub = ">=1.55"
# The following are executed as commands by the release script.
twine = "*"
# Towncrier min version comes from https://github.com/matrix-org/synapse/pull/3425. Rationale unclear.
towncrier = ">=18.6.0rc1"

# Used for checking the Poetry lockfile
tomli = ">=1.2.3"


[tool.poetry.group.dev.dependencies]
coverage = "^7.6.12"

[build-system]
# The upper bounds here are defensive, intended to prevent situations like
# https://github.com/matrix-org/synapse/issues/13849 and
# https://github.com/matrix-org/synapse/issues/14079 where we see buildtime or
# runtime errors caused by build system changes.
# We are happy to raise these upper bounds upon request,
# provided we check that it's safe to do so (i.e. that CI passes).
requires = ["poetry-core>=1.1.0,<=2.1.3", "setuptools_rust>=1.3,<=1.11.1"]
build-backend = "poetry.core.masonry.api"


[tool.cibuildwheel]
# Skip unsupported platforms (by us or by Rust).
# See https://cibuildwheel.readthedocs.io/en/stable/options/#build-skip for the list of build targets.
# We skip:
#  - CPython and PyPy 3.8: EOLed
#  - musllinux i686: excluded to reduce number of wheels we build.
#    c.f. https://github.com/matrix-org/synapse/pull/12595#discussion_r963107677
skip = "cp38* pp38* *-musllinux_i686"
# Enable non-default builds.
# "pypy" used to be included by default up until cibuildwheel 3.
enable = "pypy"

# We need a rust compiler.
#
# We temporarily pin Rust to 1.82.0 to work around
# https://github.com/element-hq/synapse/issues/17988
before-all =  "sh .ci/before_build_wheel.sh"
environment= { PATH = "$PATH:$HOME/.cargo/bin" }

# For some reason if we don't manually clean the build directory we
# can end up polluting the next build with a .so that is for the wrong
# Python version.
before-build = "rm -rf {project}/build"
build-frontend = "build"
test-command = "python -c 'from synapse.synapse_rust import sum_as_string; print(sum_as_string(1, 2))'"


[tool.cibuildwheel.linux]
# Wrap the repair command to correctly rename the built cpython wheels as ABI3.
repair-wheel-command = "./.ci/scripts/auditwheel_wrapper.py -w {dest_dir} {wheel}"

[tool.cibuildwheel.macos]
# Wrap the repair command to correctly rename the built cpython wheels as ABI3.
repair-wheel-command = "./.ci/scripts/auditwheel_wrapper.py --require-archs {delocate_archs} -w {dest_dir} {wheel}"<|MERGE_RESOLUTION|>--- conflicted
+++ resolved
@@ -254,14 +254,10 @@
 Pympler = { version = "*", optional = true }
 parameterized = { version = ">=0.7.4", optional = true }
 idna = { version = ">=2.5", optional = true }
-<<<<<<< HEAD
-pyicu = { version = ">=2.10.2", optional = true }
 opentelemetry-api = { version = "1.34.1", optional = true }
 opentelemetry-sdk = { version = "1.34.1", optional = true }
 opentelemetry-opentracing-shim = { version = "0.55b1", optional = true }
 opentelemetry-exporter-otlp = { version = "1.34.1", optional = true }
-=======
->>>>>>> 60be549c
 
 [tool.poetry.extras]
 # NB: Packages that should be part of `pip install matrix-synapse[all]` need to be specified
@@ -317,13 +313,8 @@
     "txredisapi", "hiredis",
     # cache-memory
     "pympler",
-<<<<<<< HEAD
-    # improved user search
-    "pyicu",
     # opentracing-otlp (superset of opentelemetry-log-handler)
     "opentelemetry-api", "opentelemetry-sdk", "opentelemetry-opentracing-shim", "opentelemetry-exporter-otlp",
-=======
->>>>>>> 60be549c
     # omitted:
     #   - test: it's useful to have this separate from dev deps in the olddeps job
     #   - systemd: this is a system-based requirement
