name: Twisted Trunk

on:
  schedule:
    - cron: 0 8 * * *

  workflow_dispatch:
    # NB: inputs are only present when this workflow is dispatched manually.
    # (The default below is the default field value in the form to trigger
    # a manual dispatch). Otherwise the inputs will evaluate to null.
    inputs:
      twisted_ref:
        description: Commit, branch or tag to checkout from upstream Twisted.
        required: false
        default: 'trunk'
        type: string


concurrency:
  group: ${{ github.workflow }}-${{ github.ref }}
  cancel-in-progress: true

env:
  RUST_VERSION: 1.87.0

jobs:
  check_repo:
    # Prevent this workflow from running on any fork of Synapse other than element-hq/synapse, as it is
    # only useful to the Synapse core team.
    # All other workflow steps depend on this one, thus if 'should_run_workflow' is not 'true', the rest
    # of the workflow will be skipped as well.
    if: github.repository == 'element-hq/synapse'
    runs-on: ubuntu-latest
    outputs:
      should_run_workflow: ${{ steps.check_condition.outputs.should_run_workflow }}
    steps:
      - id: check_condition
        run: echo "should_run_workflow=${{ github.repository == 'element-hq/synapse' }}" >> "$GITHUB_OUTPUT"

  mypy:
    needs: check_repo
    if: needs.check_repo.outputs.should_run_workflow == 'true'
    runs-on: ubuntu-latest

    steps:
      - uses: actions/checkout@08c6903cd8c0fde910a37f88322edcfb5dd907a8 # v5.0.0

      - name: Install Rust
        uses: dtolnay/rust-toolchain@e97e2d8cc328f1b50210efc529dca0028893a2d9 # master
        with:
          toolchain: ${{ env.RUST_VERSION }}
      - uses: Swatinem/rust-cache@f13886b937689c021905a6b90929199931d60db1 # v2.8.1

      - uses: matrix-org/setup-python-poetry@5bbf6603c5c930615ec8a29f1b5d7d258d905aa4 # v2.0.0
        with:
          python-version: "3.x"
          extras: "all"
          poetry-version: "2.1.1"
      - run: |
          poetry remove twisted
          poetry add --extras tls git+https://github.com/twisted/twisted.git#${{ inputs.twisted_ref || 'trunk' }}
          poetry install --no-interaction --extras "all test"
      - name: Remove unhelpful options from mypy config
        run: sed -e '/warn_unused_ignores = True/d' -e '/warn_redundant_casts = True/d' -i mypy.ini
      - run: poetry run mypy

  trial:
    needs: check_repo
    if: needs.check_repo.outputs.should_run_workflow == 'true'
    runs-on: ubuntu-latest

    steps:
      - uses: actions/checkout@08c6903cd8c0fde910a37f88322edcfb5dd907a8 # v5.0.0
      - run: sudo apt-get -qq install xmlsec1

      - name: Install Rust
        uses: dtolnay/rust-toolchain@e97e2d8cc328f1b50210efc529dca0028893a2d9 # master
        with:
          toolchain: ${{ env.RUST_VERSION }}
      - uses: Swatinem/rust-cache@f13886b937689c021905a6b90929199931d60db1 # v2.8.1

      - uses: matrix-org/setup-python-poetry@5bbf6603c5c930615ec8a29f1b5d7d258d905aa4 # v2.0.0
        with:
          python-version: "3.x"
          extras: "all test"
          poetry-version: "2.1.1"
      - run: |
          poetry remove twisted
          poetry add --extras tls git+https://github.com/twisted/twisted.git#trunk
          poetry install --no-interaction --extras "all test"
      - run: poetry run trial --jobs 2 tests

      - name: Dump logs
        # Logs are most useful when the command fails, always include them.
        if: ${{ always() }}
        # Note: Dumps to workflow logs instead of using actions/upload-artifact
        #       This keeps logs colocated with failing jobs
        #       It also ignores find's exit code; this is a best effort affair
        run: >-
          find _trial_temp -name '*.log'
          -exec echo "::group::{}" \;
          -exec cat {} \;
          -exec echo "::endgroup::" \;
          || true

  sytest:
    needs: check_repo
    if: needs.check_repo.outputs.should_run_workflow == 'true'
    runs-on: ubuntu-latest
    container:
<<<<<<< HEAD
      # We're using debian:bullseye because it uses Python 3.10 which is our minimum supported Python version.
=======
      # We're using bookworm because that's what Debian oldstable is at the time of writing.
>>>>>>> 46efbae4
      # This job is a canary to warn us about unreleased twisted changes that would cause problems for us if
      # they were to be released immediately. For simplicity's sake (and to save CI runners) we use the oldest
      # version, assuming that any incompatibilities on newer versions would also be present on the oldest.
      image: matrixdotorg/sytest-synapse:bookworm
      volumes:
        - ${{ github.workspace }}:/src

    steps:
      - uses: actions/checkout@08c6903cd8c0fde910a37f88322edcfb5dd907a8 # v5.0.0

      - name: Install Rust
        uses: dtolnay/rust-toolchain@e97e2d8cc328f1b50210efc529dca0028893a2d9 # master
        with:
          toolchain: ${{ env.RUST_VERSION }}
      - uses: Swatinem/rust-cache@f13886b937689c021905a6b90929199931d60db1 # v2.8.1

      - name: Patch dependencies
        # Note: The poetry commands want to create a virtualenv in /src/.venv/,
        #       but the sytest-synapse container expects it to be in /venv/.
        #       We symlink it before running poetry so that poetry actually
        #       ends up installing to `/venv`.
        run: |
          ln -s -T /venv /src/.venv
          poetry remove twisted
          poetry add --extras tls git+https://github.com/twisted/twisted.git#trunk
          poetry install --no-interaction --extras "all test"
        working-directory: /src
      - name: Run SyTest
        run: /bootstrap.sh synapse
        working-directory: /src
        env:
          # Use offline mode to avoid reinstalling the pinned version of
          # twisted.
          OFFLINE: 1
      - name: Summarise results.tap
        if: ${{ always() }}
        run: /sytest/scripts/tap_to_gha.pl /logs/results.tap
      - name: Upload SyTest logs
        uses: actions/upload-artifact@330a01c490aca151604b8cf639adc76d48f6c5d4 # v5.0.0
        if: ${{ always() }}
        with:
          name: Sytest Logs - ${{ job.status }} - (${{ join(matrix.*, ', ') }})
          path: |
            /logs/results.tap
            /logs/**/*.log*

  complement:
    needs: check_repo
    if: "!failure() && !cancelled() && needs.check_repo.outputs.should_run_workflow == 'true'"
    runs-on: ubuntu-latest

    strategy:
      fail-fast: false
      matrix:
        include:
          - arrangement: monolith
            database: SQLite

          - arrangement: monolith
            database: Postgres

          - arrangement: workers
            database: Postgres

    steps:
      - name: Run actions/checkout@v4 for synapse
        uses: actions/checkout@08c6903cd8c0fde910a37f88322edcfb5dd907a8 # v5.0.0
        with:
          path: synapse

      - name: Prepare Complement's Prerequisites
        run: synapse/.ci/scripts/setup_complement_prerequisites.sh

      - uses: actions/setup-go@44694675825211faa026b3c33043df3e48a5fa00 # v6.0.0
        with:
          cache-dependency-path: complement/go.sum
          go-version-file: complement/go.mod

      # This step is specific to the 'Twisted trunk' test run:
      - name: Patch dependencies
        run: |
          set -x
          DEBIAN_FRONTEND=noninteractive sudo apt-get install -yqq python3 pipx
          pipx install poetry==2.1.1

          poetry remove -n twisted
          poetry add -n --extras tls git+https://github.com/twisted/twisted.git#trunk
          poetry lock
        working-directory: synapse

      - run: |
          set -o pipefail
          TEST_ONLY_SKIP_DEP_HASH_VERIFICATION=1 POSTGRES=${{ (matrix.database == 'Postgres') && 1 || '' }} WORKERS=${{ (matrix.arrangement == 'workers') && 1 || '' }} COMPLEMENT_DIR=`pwd`/complement synapse/scripts-dev/complement.sh -json 2>&1 | synapse/.ci/scripts/gotestfmt
        shell: bash
        name: Run Complement Tests

  # open an issue if the build fails, so we know about it.
  open-issue:
    if: failure() && needs.check_repo.outputs.should_run_workflow == 'true'
    needs:
      - mypy
      - trial
      - sytest
      - complement

    runs-on: ubuntu-latest

    steps:
      - uses: actions/checkout@08c6903cd8c0fde910a37f88322edcfb5dd907a8 # v5.0.0
      - uses: JasonEtco/create-an-issue@1b14a70e4d8dc185e5cc76d3bec9eab20257b2c5 # v2.9.2
        env:
          GITHUB_TOKEN: ${{ secrets.GITHUB_TOKEN }}
        with:
          update_existing: true
          filename: .ci/twisted_trunk_build_failed_issue_template.md<|MERGE_RESOLUTION|>--- conflicted
+++ resolved
@@ -108,11 +108,7 @@
     if: needs.check_repo.outputs.should_run_workflow == 'true'
     runs-on: ubuntu-latest
     container:
-<<<<<<< HEAD
-      # We're using debian:bullseye because it uses Python 3.10 which is our minimum supported Python version.
-=======
       # We're using bookworm because that's what Debian oldstable is at the time of writing.
->>>>>>> 46efbae4
       # This job is a canary to warn us about unreleased twisted changes that would cause problems for us if
       # they were to be released immediately. For simplicity's sake (and to save CI runners) we use the oldest
       # version, assuming that any incompatibilities on newer versions would also be present on the oldest.
