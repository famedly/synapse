--- conflicted
+++ resolved
@@ -1,28 +1,3 @@
-<<<<<<< HEAD
-matrix-synapse-py3 (1.138.4) stable; urgency=medium
-
-  * New Synapse release 1.138.4.
-
- -- Synapse Packaging team <packages@matrix.org>  Tue, 07 Oct 2025 16:28:38 +0100
-
-matrix-synapse-py3 (1.138.3) stable; urgency=medium
-
-  * New Synapse release 1.138.3.
-
- -- Synapse Packaging team <packages@matrix.org>  Tue, 07 Oct 2025 12:54:18 +0100
-
-matrix-synapse-py3 (1.138.2) stable; urgency=medium
-
-  * New Synapse release 1.138.2.
-
- -- Synapse Packaging team <packages@matrix.org>  Wed, 24 Sep 2025 12:26:16 +0100
-
-matrix-synapse-py3 (1.138.1) stable; urgency=medium
-
-  * New Synapse release 1.138.1.
-
- -- Synapse Packaging team <packages@matrix.org>  Wed, 24 Sep 2025 11:32:38 +0100
-=======
 matrix-synapse-py3 (1.139.2) stable; urgency=medium
 
   * New Synapse release 1.139.2.
@@ -58,7 +33,6 @@
   * New Synapse release 1.139.0rc1.
 
  -- Synapse Packaging team <packages@matrix.org>  Tue, 23 Sep 2025 13:24:50 +0100
->>>>>>> 036fb875
 
 matrix-synapse-py3 (1.138.0) stable; urgency=medium
 
