--- conflicted
+++ resolved
@@ -1,28 +1,20 @@
-<<<<<<< HEAD
 matrix-synapse-py3 (1.136.0~rc2) stable; urgency=medium
 
   * New Synapse release 1.136.0rc2.
 
  -- Synapse Packaging team <packages@matrix.org>  Mon, 11 Aug 2025 12:18:52 -0600
 
+matrix-synapse-py3 (1.135.2) stable; urgency=medium
+
+  * New Synapse release 1.135.2.
+
+ -- Synapse Packaging team <packages@matrix.org>  Mon, 11 Aug 2025 11:52:01 -0600
+
 matrix-synapse-py3 (1.136.0~rc1) stable; urgency=medium
 
   * New Synapse release 1.136.0rc1.
 
  -- Synapse Packaging team <packages@matrix.org>  Tue, 05 Aug 2025 08:13:30 -0600
-=======
-matrix-synapse-py3 (1.135.2) stable; urgency=medium
-
-  * New Synapse release 1.135.2.
-
- -- Synapse Packaging team <packages@matrix.org>  Mon, 11 Aug 2025 11:52:01 -0600
-
-matrix-synapse-py3 (1.135.1) stable; urgency=medium
-
-  * New Synapse release 1.135.1.
-
- -- Synapse Packaging team <packages@matrix.org>  Mon, 11 Aug 2025 11:13:15 -0600
->>>>>>> 4054d956
 
 matrix-synapse-py3 (1.135.0) stable; urgency=medium
 
