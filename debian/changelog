--- conflicted
+++ resolved
@@ -1,5 +1,3 @@
-<<<<<<< HEAD
-=======
 matrix-synapse-py3 (1.13.0) stable; urgency=medium
 
   [ Patrick Cloke ]
@@ -10,7 +8,6 @@
 
  -- Synapse Packaging team <packages@matrix.org>  Tue, 19 May 2020 09:16:56 -0400
 
->>>>>>> 45c8b1c6
 matrix-synapse-py3 (1.12.4) stable; urgency=medium
 
   * New synapse release 1.12.4.
