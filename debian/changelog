<<<<<<< HEAD
matrix-synapse-py3 (1.139.1) stable; urgency=medium

  * New Synapse release 1.139.1.

 -- Synapse Packaging team <packages@matrix.org>  Tue, 07 Oct 2025 11:46:51 +0100
=======
matrix-synapse-py3 (1.138.4) stable; urgency=medium

  * New Synapse release 1.138.4.

 -- Synapse Packaging team <packages@matrix.org>  Tue, 07 Oct 2025 16:28:38 +0100
>>>>>>> abe974cd

matrix-synapse-py3 (1.138.3) stable; urgency=medium

  * New Synapse release 1.138.3.

 -- Synapse Packaging team <packages@matrix.org>  Tue, 07 Oct 2025 12:54:18 +0100

matrix-synapse-py3 (1.139.0) stable; urgency=medium

  * New Synapse release 1.139.0.

 -- Synapse Packaging team <packages@matrix.org>  Tue, 30 Sep 2025 11:58:55 +0100

matrix-synapse-py3 (1.139.0~rc3) stable; urgency=medium

  * New Synapse release 1.139.0rc3.

 -- Synapse Packaging team <packages@matrix.org>  Thu, 25 Sep 2025 12:13:23 +0100

matrix-synapse-py3 (1.138.2) stable; urgency=medium

  * New Synapse release 1.138.2.

 -- Synapse Packaging team <packages@matrix.org>  Wed, 24 Sep 2025 12:26:16 +0100

matrix-synapse-py3 (1.138.1) stable; urgency=medium

  * New Synapse release 1.138.1.

 -- Synapse Packaging team <packages@matrix.org>  Wed, 24 Sep 2025 11:32:38 +0100

matrix-synapse-py3 (1.139.0~rc2) stable; urgency=medium

  * New Synapse release 1.139.0rc2.

 -- Synapse Packaging team <packages@matrix.org>  Tue, 23 Sep 2025 15:31:42 +0100

matrix-synapse-py3 (1.139.0~rc1) stable; urgency=medium

  * New Synapse release 1.139.0rc1.

 -- Synapse Packaging team <packages@matrix.org>  Tue, 23 Sep 2025 13:24:50 +0100

matrix-synapse-py3 (1.138.0) stable; urgency=medium

  * New Synapse release 1.138.0.

 -- Synapse Packaging team <packages@matrix.org>  Tue, 09 Sep 2025 11:21:25 +0100

matrix-synapse-py3 (1.138.0~rc1) stable; urgency=medium

  * New synapse release 1.138.0rc1.

 -- Synapse Packaging team <packages@matrix.org>  Tue, 02 Sep 2025 12:16:14 +0000

matrix-synapse-py3 (1.137.0) stable; urgency=medium

  * New Synapse release 1.137.0.

 -- Synapse Packaging team <packages@matrix.org>  Tue, 26 Aug 2025 10:23:41 +0100

matrix-synapse-py3 (1.137.0~rc1) stable; urgency=medium

  * New Synapse release 1.137.0rc1.

 -- Synapse Packaging team <packages@matrix.org>  Tue, 19 Aug 2025 10:55:22 +0100

matrix-synapse-py3 (1.136.0) stable; urgency=medium

  * New Synapse release 1.136.0.

 -- Synapse Packaging team <packages@matrix.org>  Tue, 12 Aug 2025 13:18:03 +0100

matrix-synapse-py3 (1.136.0~rc2) stable; urgency=medium

  * New Synapse release 1.136.0rc2.

 -- Synapse Packaging team <packages@matrix.org>  Mon, 11 Aug 2025 12:18:52 -0600

matrix-synapse-py3 (1.136.0~rc1) stable; urgency=medium

  * New Synapse release 1.136.0rc1.

 -- Synapse Packaging team <packages@matrix.org>  Tue, 05 Aug 2025 08:13:30 -0600

matrix-synapse-py3 (1.135.2) stable; urgency=medium

  * New Synapse release 1.135.2.

 -- Synapse Packaging team <packages@matrix.org>  Mon, 11 Aug 2025 11:52:01 -0600

matrix-synapse-py3 (1.135.1) stable; urgency=medium

  * New Synapse release 1.135.1.

 -- Synapse Packaging team <packages@matrix.org>  Mon, 11 Aug 2025 11:13:15 -0600

matrix-synapse-py3 (1.135.0) stable; urgency=medium

  * New Synapse release 1.135.0.

 -- Synapse Packaging team <packages@matrix.org>  Fri, 01 Aug 2025 13:12:28 +0100

matrix-synapse-py3 (1.135.0~rc2) stable; urgency=medium

  * New Synapse release 1.135.0rc2.

 -- Synapse Packaging team <packages@matrix.org>  Wed, 30 Jul 2025 12:19:14 +0100

matrix-synapse-py3 (1.135.0~rc1) stable; urgency=medium

  * New Synapse release 1.135.0rc1.

 -- Synapse Packaging team <packages@matrix.org>  Tue, 22 Jul 2025 12:08:37 +0100

matrix-synapse-py3 (1.134.0) stable; urgency=medium

  * New Synapse release 1.134.0.

 -- Synapse Packaging team <packages@matrix.org>  Tue, 15 Jul 2025 14:22:50 +0100

matrix-synapse-py3 (1.134.0~rc1) stable; urgency=medium

  * New Synapse release 1.134.0rc1.

 -- Synapse Packaging team <packages@matrix.org>  Wed, 09 Jul 2025 11:27:13 +0100

matrix-synapse-py3 (1.133.0) stable; urgency=medium

  * New synapse release 1.133.0.

 -- Synapse Packaging team <packages@matrix.org>  Tue, 01 Jul 2025 13:13:24 +0000

matrix-synapse-py3 (1.133.0~rc1) stable; urgency=medium

  * New Synapse release 1.133.0rc1.

 -- Synapse Packaging team <packages@matrix.org>  Tue, 24 Jun 2025 11:57:47 +0100

matrix-synapse-py3 (1.132.0) stable; urgency=medium

  * New Synapse release 1.132.0.

 -- Synapse Packaging team <packages@matrix.org>  Tue, 17 Jun 2025 13:16:20 +0100

matrix-synapse-py3 (1.132.0~rc1) stable; urgency=medium

  * New Synapse release 1.132.0rc1.

 -- Synapse Packaging team <packages@matrix.org>  Tue, 10 Jun 2025 11:15:18 +0100

matrix-synapse-py3 (1.131.0) stable; urgency=medium

  * New Synapse release 1.131.0.

 -- Synapse Packaging team <packages@matrix.org>  Tue, 03 Jun 2025 14:36:55 +0100

matrix-synapse-py3 (1.131.0~rc1) stable; urgency=medium

  * New synapse release 1.131.0rc1.

 -- Synapse Packaging team <packages@matrix.org>  Wed, 28 May 2025 10:25:44 +0000

matrix-synapse-py3 (1.130.0) stable; urgency=medium

  * New Synapse release 1.130.0.

 -- Synapse Packaging team <packages@matrix.org>  Tue, 20 May 2025 08:34:13 -0600

matrix-synapse-py3 (1.130.0~rc1) stable; urgency=medium

  * New Synapse release 1.130.0rc1.

 -- Synapse Packaging team <packages@matrix.org>  Tue, 13 May 2025 10:44:04 +0100

matrix-synapse-py3 (1.129.0) stable; urgency=medium

  * New Synapse release 1.129.0.

 -- Synapse Packaging team <packages@matrix.org>  Tue, 06 May 2025 12:22:11 +0100

matrix-synapse-py3 (1.129.0~rc2) stable; urgency=medium

  * New synapse release 1.129.0rc2.

 -- Synapse Packaging team <packages@matrix.org>  Wed, 30 Apr 2025 13:13:16 +0000

matrix-synapse-py3 (1.129.0~rc1) stable; urgency=medium

  * New Synapse release 1.129.0rc1.

 -- Synapse Packaging team <packages@matrix.org>  Tue, 15 Apr 2025 10:47:43 -0600

matrix-synapse-py3 (1.128.0) stable; urgency=medium

  * New Synapse release 1.128.0.

 -- Synapse Packaging team <packages@matrix.org>  Tue, 08 Apr 2025 14:09:54 +0100

matrix-synapse-py3 (1.128.0~rc1) stable; urgency=medium

  * Update Poetry to 2.1.1.
  * New synapse release 1.128.0rc1.

 -- Synapse Packaging team <packages@matrix.org>  Tue, 01 Apr 2025 14:35:33 +0000

matrix-synapse-py3 (1.127.1) stable; urgency=medium

  * New Synapse release 1.127.1.

 -- Synapse Packaging team <packages@matrix.org>  Wed, 26 Mar 2025 21:07:31 +0000

matrix-synapse-py3 (1.127.0) stable; urgency=medium

  * New Synapse release 1.127.0.

 -- Synapse Packaging team <packages@matrix.org>  Tue, 25 Mar 2025 12:04:15 +0000

matrix-synapse-py3 (1.127.0~rc1) stable; urgency=medium

  * New Synapse release 1.127.0rc1.

 -- Synapse Packaging team <packages@matrix.org>  Tue, 18 Mar 2025 13:30:05 +0000

matrix-synapse-py3 (1.126.0) stable; urgency=medium

  * New Synapse release 1.126.0.

 -- Synapse Packaging team <packages@matrix.org>  Tue, 11 Mar 2025 13:11:29 +0000

matrix-synapse-py3 (1.126.0~rc3) stable; urgency=medium

  * New Synapse release 1.126.0rc3.

 -- Synapse Packaging team <packages@matrix.org>  Fri, 07 Mar 2025 15:45:05 +0000

matrix-synapse-py3 (1.126.0~rc2) stable; urgency=medium

  * New Synapse release 1.126.0rc2.

 -- Synapse Packaging team <packages@matrix.org>  Wed, 05 Mar 2025 14:29:12 +0000

matrix-synapse-py3 (1.126.0~rc1) stable; urgency=medium

  * New Synapse release 1.126.0rc1.

 -- Synapse Packaging team <packages@matrix.org>  Tue, 04 Mar 2025 13:11:51 +0000

matrix-synapse-py3 (1.125.0) stable; urgency=medium

  * New Synapse release 1.125.0.

 -- Synapse Packaging team <packages@matrix.org>  Tue, 25 Feb 2025 08:10:07 -0700

matrix-synapse-py3 (1.125.0~rc1) stable; urgency=medium

  * New synapse release 1.125.0rc1.

 -- Synapse Packaging team <packages@matrix.org>  Tue, 18 Feb 2025 13:32:49 +0000

matrix-synapse-py3 (1.124.0) stable; urgency=medium

  * New Synapse release 1.124.0.

 -- Synapse Packaging team <packages@matrix.org>  Tue, 11 Feb 2025 11:55:22 +0100

matrix-synapse-py3 (1.124.0~rc3) stable; urgency=medium

  * New Synapse release 1.124.0rc3.

 -- Synapse Packaging team <packages@matrix.org>  Fri, 07 Feb 2025 13:42:55 +0000

matrix-synapse-py3 (1.124.0~rc2) stable; urgency=medium

  * New Synapse release 1.124.0rc2.

 -- Synapse Packaging team <packages@matrix.org>  Wed, 05 Feb 2025 16:35:53 +0000

matrix-synapse-py3 (1.124.0~rc1) stable; urgency=medium

  * New Synapse release 1.124.0rc1.

 -- Synapse Packaging team <packages@matrix.org>  Tue, 04 Feb 2025 11:53:05 +0000

matrix-synapse-py3 (1.123.0) stable; urgency=medium

  * New Synapse release 1.123.0.

 -- Synapse Packaging team <packages@matrix.org>  Tue, 28 Jan 2025 08:37:34 -0700

matrix-synapse-py3 (1.123.0~rc1) stable; urgency=medium

  * New Synapse release 1.123.0rc1.

 -- Synapse Packaging team <packages@matrix.org>  Tue, 21 Jan 2025 14:39:57 +0100

matrix-synapse-py3 (1.122.0) stable; urgency=medium

  * New Synapse release 1.122.0.

 -- Synapse Packaging team <packages@matrix.org>  Tue, 14 Jan 2025 14:14:14 +0000

matrix-synapse-py3 (1.122.0~rc1) stable; urgency=medium

  * New Synapse release 1.122.0rc1.

 -- Synapse Packaging team <packages@matrix.org>  Tue, 07 Jan 2025 14:06:19 +0000

matrix-synapse-py3 (1.121.1) stable; urgency=medium

  * New Synapse release 1.121.1.

 -- Synapse Packaging team <packages@matrix.org>  Wed, 11 Dec 2024 18:24:48 +0000

matrix-synapse-py3 (1.121.0) stable; urgency=medium

  * New Synapse release 1.121.0.

 -- Synapse Packaging team <packages@matrix.org>  Wed, 11 Dec 2024 13:12:30 +0100

matrix-synapse-py3 (1.121.0~rc1) stable; urgency=medium

  * New Synapse release 1.121.0rc1.

 -- Synapse Packaging team <packages@matrix.org>  Wed, 04 Dec 2024 14:47:23 +0000

matrix-synapse-py3 (1.120.2) stable; urgency=medium

  * New synapse release 1.120.2.

 -- Synapse Packaging team <packages@matrix.org>  Tue, 03 Dec 2024 15:43:37 +0000

matrix-synapse-py3 (1.120.1) stable; urgency=medium

  * New synapse release 1.120.1.

 -- Synapse Packaging team <packages@matrix.org>  Tue, 03 Dec 2024 09:07:57 +0000

matrix-synapse-py3 (1.120.0) stable; urgency=medium

  * New synapse release 1.120.0.

 -- Synapse Packaging team <packages@matrix.org>  Tue, 26 Nov 2024 13:10:23 +0000

matrix-synapse-py3 (1.120.0~rc1) stable; urgency=medium

  * New Synapse release 1.120.0rc1.

 -- Synapse Packaging team <packages@matrix.org>  Wed, 20 Nov 2024 15:02:21 +0000

matrix-synapse-py3 (1.119.0) stable; urgency=medium

  * New Synapse release 1.119.0.

 -- Synapse Packaging team <packages@matrix.org>  Wed, 13 Nov 2024 13:57:51 +0000

matrix-synapse-py3 (1.119.0~rc2) stable; urgency=medium

  * New Synapse release 1.119.0rc2.

 -- Synapse Packaging team <packages@matrix.org>  Mon, 11 Nov 2024 14:33:02 +0000

matrix-synapse-py3 (1.119.0~rc1) stable; urgency=medium

  * New Synapse release 1.119.0rc1.

 -- Synapse Packaging team <packages@matrix.org>  Wed, 06 Nov 2024 08:59:43 -0700

matrix-synapse-py3 (1.118.0) stable; urgency=medium

  * New Synapse release 1.118.0.

 -- Synapse Packaging team <packages@matrix.org>  Tue, 29 Oct 2024 15:29:53 +0100

matrix-synapse-py3 (1.118.0~rc1) stable; urgency=medium

  * New Synapse release 1.118.0rc1.

 -- Synapse Packaging team <packages@matrix.org>  Tue, 22 Oct 2024 11:48:14 +0100

matrix-synapse-py3 (1.117.0) stable; urgency=medium

  * New Synapse release 1.117.0.

 -- Synapse Packaging team <packages@matrix.org>  Tue, 15 Oct 2024 10:46:30 +0100

matrix-synapse-py3 (1.117.0~rc1) stable; urgency=medium

  * New Synapse release 1.117.0rc1.

 -- Synapse Packaging team <packages@matrix.org>  Tue, 08 Oct 2024 14:37:11 +0100

matrix-synapse-py3 (1.116.0) stable; urgency=medium

  * New Synapse release 1.116.0.

 -- Synapse Packaging team <packages@matrix.org>  Tue, 01 Oct 2024 11:14:07 +0100

matrix-synapse-py3 (1.116.0~rc2) stable; urgency=medium

  * New synapse release 1.116.0rc2.

 -- Synapse Packaging team <packages@matrix.org>  Thu, 26 Sep 2024 13:28:43 +0000

matrix-synapse-py3 (1.116.0~rc1) stable; urgency=medium

  * New synapse release 1.116.0rc1.

 -- Synapse Packaging team <packages@matrix.org>  Wed, 25 Sep 2024 09:34:07 +0000

matrix-synapse-py3 (1.115.0) stable; urgency=medium

  * New Synapse release 1.115.0.

 -- Synapse Packaging team <packages@matrix.org>  Tue, 17 Sep 2024 14:32:10 +0100

matrix-synapse-py3 (1.115.0~rc2) stable; urgency=medium

  * New Synapse release 1.115.0rc2.

 -- Synapse Packaging team <packages@matrix.org>  Thu, 12 Sep 2024 11:10:15 +0100

matrix-synapse-py3 (1.115.0~rc1) stable; urgency=medium

  * New Synapse release 1.115.0rc1.

 -- Synapse Packaging team <packages@matrix.org>  Tue, 10 Sep 2024 08:39:09 -0600

matrix-synapse-py3 (1.114.0) stable; urgency=medium

  * New Synapse release 1.114.0.

 -- Synapse Packaging team <packages@matrix.org>  Mon, 02 Sep 2024 15:14:53 +0100

matrix-synapse-py3 (1.114.0~rc3) stable; urgency=medium

  * New Synapse release 1.114.0rc3.

 -- Synapse Packaging team <packages@matrix.org>  Fri, 30 Aug 2024 16:38:05 +0100

matrix-synapse-py3 (1.114.0~rc2) stable; urgency=medium

  * New Synapse release 1.114.0rc2.

 -- Synapse Packaging team <packages@matrix.org>  Fri, 30 Aug 2024 15:35:13 +0100

matrix-synapse-py3 (1.114.0~rc1) stable; urgency=medium

  * New synapse release 1.114.0rc1.

 -- Synapse Packaging team <packages@matrix.org>  Tue, 20 Aug 2024 12:55:28 +0000

matrix-synapse-py3 (1.113.0) stable; urgency=medium

  * New Synapse release 1.113.0.

 -- Synapse Packaging team <packages@matrix.org>  Tue, 13 Aug 2024 14:36:56 +0100

matrix-synapse-py3 (1.113.0~rc1) stable; urgency=medium

  * New Synapse release 1.113.0rc1.

 -- Synapse Packaging team <packages@matrix.org>  Tue, 06 Aug 2024 12:23:23 +0100

matrix-synapse-py3 (1.112.0) stable; urgency=medium

  * New Synapse release 1.112.0.

 -- Synapse Packaging team <packages@matrix.org>  Tue, 30 Jul 2024 17:15:48 +0100

matrix-synapse-py3 (1.112.0~rc1) stable; urgency=medium

  * New Synapse release 1.112.0rc1.

 -- Synapse Packaging team <packages@matrix.org>  Tue, 23 Jul 2024 08:58:55 -0600

matrix-synapse-py3 (1.111.1) stable; urgency=medium

  * New Synapse release 1.111.1.

 -- Synapse Packaging team <packages@matrix.org>  Tue, 30 Jul 2024 16:13:52 +0100

matrix-synapse-py3 (1.111.0) stable; urgency=medium

  * New Synapse release 1.111.0.

 -- Synapse Packaging team <packages@matrix.org>  Tue, 16 Jul 2024 12:42:46 +0200

matrix-synapse-py3 (1.111.0~rc2) stable; urgency=medium

  * New synapse release 1.111.0rc2.

 -- Synapse Packaging team <packages@matrix.org>  Wed, 10 Jul 2024 08:46:54 +0000

matrix-synapse-py3 (1.111.0~rc1) stable; urgency=medium

  * New synapse release 1.111.0rc1.

 -- Synapse Packaging team <packages@matrix.org>  Tue, 09 Jul 2024 09:49:25 +0000

matrix-synapse-py3 (1.110.0) stable; urgency=medium

  * New Synapse release 1.110.0.

 -- Synapse Packaging team <packages@matrix.org>  Wed, 03 Jul 2024 09:08:59 -0600

matrix-synapse-py3 (1.110.0~rc3) stable; urgency=medium

  * New Synapse release 1.110.0rc3.

 -- Synapse Packaging team <packages@matrix.org>  Tue, 02 Jul 2024 08:28:56 -0600

matrix-synapse-py3 (1.110.0~rc2) stable; urgency=medium

  * New Synapse release 1.110.0rc2.

 -- Synapse Packaging team <packages@matrix.org>  Wed, 26 Jun 2024 18:14:48 +0200

matrix-synapse-py3 (1.110.0~rc1) stable; urgency=medium

  * `register_new_matrix_user` now supports a --password-file and a --exists-ok flag.
  * New Synapse release 1.110.0rc1.

 -- Synapse Packaging team <packages@matrix.org>  Wed, 26 Jun 2024 14:07:56 +0200

matrix-synapse-py3 (1.109.0) stable; urgency=medium

  * New synapse release 1.109.0.

 -- Synapse Packaging team <packages@matrix.org>  Tue, 18 Jun 2024 09:45:15 +0000

matrix-synapse-py3 (1.109.0~rc3) stable; urgency=medium

  * New synapse release 1.109.0rc3.

 -- Synapse Packaging team <packages@matrix.org>  Mon, 17 Jun 2024 12:05:24 +0000

matrix-synapse-py3 (1.109.0~rc2) stable; urgency=medium

  * New synapse release 1.109.0rc2.

 -- Synapse Packaging team <packages@matrix.org>  Tue, 11 Jun 2024 13:20:17 +0000

matrix-synapse-py3 (1.109.0~rc1) stable; urgency=medium

  * New Synapse release 1.109.0rc1.

 -- Synapse Packaging team <packages@matrix.org>  Tue, 04 Jun 2024 09:42:46 +0100

matrix-synapse-py3 (1.108.0) stable; urgency=medium

  * New Synapse release 1.108.0.

 -- Synapse Packaging team <packages@matrix.org>  Tue, 28 May 2024 11:54:22 +0100

matrix-synapse-py3 (1.108.0~rc1) stable; urgency=medium

  * New Synapse release 1.108.0rc1.

 -- Synapse Packaging team <packages@matrix.org>  Tue, 21 May 2024 10:54:13 +0100

matrix-synapse-py3 (1.107.0) stable; urgency=medium

  * New Synapse release 1.107.0.

 -- Synapse Packaging team <packages@matrix.org>  Tue, 14 May 2024 14:15:34 +0100

matrix-synapse-py3 (1.107.0~rc1) stable; urgency=medium

  * New Synapse release 1.107.0rc1.

 -- Synapse Packaging team <packages@matrix.org>  Tue, 07 May 2024 16:26:26 +0100

matrix-synapse-py3 (1.106.0) stable; urgency=medium

  * New Synapse release 1.106.0.

 -- Synapse Packaging team <packages@matrix.org>  Tue, 30 Apr 2024 11:51:43 +0100

matrix-synapse-py3 (1.106.0~rc1) stable; urgency=medium

  * New Synapse release 1.106.0rc1.

 -- Synapse Packaging team <packages@matrix.org>  Thu, 25 Apr 2024 15:54:59 +0100

matrix-synapse-py3 (1.105.1) stable; urgency=medium

  * New Synapse release 1.105.1.

 -- Synapse Packaging team <packages@matrix.org>  Tue, 23 Apr 2024 15:56:18 +0100

matrix-synapse-py3 (1.105.0) stable; urgency=medium

  * New Synapse release 1.105.0.

 -- Synapse Packaging team <packages@matrix.org>  Tue, 16 Apr 2024 15:53:23 +0100

matrix-synapse-py3 (1.105.0~rc1) stable; urgency=medium

  * New Synapse release 1.105.0rc1.

 -- Synapse Packaging team <packages@matrix.org>  Thu, 11 Apr 2024 12:15:49 +0100

matrix-synapse-py3 (1.104.0) stable; urgency=medium

  * New Synapse release 1.104.0.

 -- Synapse Packaging team <packages@matrix.org>  Tue, 02 Apr 2024 17:15:45 +0100

matrix-synapse-py3 (1.104.0~rc1) stable; urgency=medium

  * New Synapse release 1.104.0rc1.

 -- Synapse Packaging team <packages@matrix.org>  Tue, 26 Mar 2024 11:48:58 +0000

matrix-synapse-py3 (1.103.0) stable; urgency=medium

  * New Synapse release 1.103.0.

 -- Synapse Packaging team <packages@matrix.org>  Tue, 19 Mar 2024 12:24:36 +0000

matrix-synapse-py3 (1.103.0~rc1) stable; urgency=medium

  * New Synapse release 1.103.0rc1.

 -- Synapse Packaging team <packages@matrix.org>  Tue, 12 Mar 2024 15:02:56 +0000

matrix-synapse-py3 (1.102.0) stable; urgency=medium

  * New Synapse release 1.102.0.

 -- Synapse Packaging team <packages@matrix.org>  Tue, 05 Mar 2024 14:47:03 +0000

matrix-synapse-py3 (1.102.0~rc1) stable; urgency=medium

  * New Synapse release 1.102.0rc1.

 -- Synapse Packaging team <packages@matrix.org>  Tue, 20 Feb 2024 15:50:36 +0000

matrix-synapse-py3 (1.101.0) stable; urgency=medium

  * New Synapse release 1.101.0.

 -- Synapse Packaging team <packages@matrix.org>  Tue, 13 Feb 2024 10:45:35 +0000

matrix-synapse-py3 (1.101.0~rc1) stable; urgency=medium

  * New Synapse release 1.101.0rc1.

 -- Synapse Packaging team <packages@matrix.org>  Tue, 06 Feb 2024 16:02:02 +0000

matrix-synapse-py3 (1.100.0) stable; urgency=medium

  * New Synapse release 1.100.0.

 -- Synapse Packaging team <packages@matrix.org>  Tue, 30 Jan 2024 16:58:19 +0000

matrix-synapse-py3 (1.100.0~rc3) stable; urgency=medium

  * New Synapse release 1.100.0rc3.

 -- Synapse Packaging team <packages@matrix.org>  Wed, 24 Jan 2024 14:18:15 +0000

matrix-synapse-py3 (1.100.0~rc2) stable; urgency=medium

  * New Synapse release 1.100.0rc2.

 -- Synapse Packaging team <packages@matrix.org>  Wed, 24 Jan 2024 11:59:51 +0000

matrix-synapse-py3 (1.100.0~rc1) stable; urgency=medium

  * New Synapse release 1.100.0rc1.

 -- Synapse Packaging team <packages@matrix.org>  Tue, 23 Jan 2024 14:24:16 +0000

matrix-synapse-py3 (1.99.0) stable; urgency=medium

  * Fix copyright file with new licensing
  * New Synapse release 1.99.0.

 -- Synapse Packaging team <packages@matrix.org>  Tue, 16 Jan 2024 11:58:34 +0000

matrix-synapse-py3 (1.99.0~rc1) stable; urgency=medium

  * New Synapse release 1.99.0rc1.

 -- Synapse Packaging team <packages@matrix.org>  Tue, 09 Jan 2024 13:43:56 +0000

matrix-synapse-py3 (1.98.0) stable; urgency=medium

  * New Synapse release 1.98.0.

 -- Synapse Packaging team <packages@matrix.org>  Tue, 12 Dec 2023 15:04:31 +0000

matrix-synapse-py3 (1.98.0~rc1) stable; urgency=medium

  * New Synapse release 1.98.0rc1.

 -- Synapse Packaging team <packages@matrix.org>  Tue, 05 Dec 2023 13:08:42 +0000

matrix-synapse-py3 (1.97.0) stable; urgency=medium

  * New Synapse release 1.97.0.

 -- Synapse Packaging team <packages@matrix.org>  Tue, 28 Nov 2023 14:08:58 +0000

matrix-synapse-py3 (1.97.0~rc1) stable; urgency=medium

  * New Synapse release 1.97.0rc1.

 -- Synapse Packaging team <packages@matrix.org>  Tue, 21 Nov 2023 12:32:03 +0000

matrix-synapse-py3 (1.96.1) stable; urgency=medium

  * New synapse release 1.96.1.

 -- Synapse Packaging team <packages@matrix.org>  Fri, 17 Nov 2023 12:48:45 +0000

matrix-synapse-py3 (1.96.0) stable; urgency=medium

  * New synapse release 1.96.0.

 -- Synapse Packaging team <packages@matrix.org>  Thu, 16 Nov 2023 17:54:26 +0000

matrix-synapse-py3 (1.96.0~rc1) stable; urgency=medium

  * New Synapse release 1.96.0rc1.

 -- Synapse Packaging team <packages@matrix.org>  Tue, 31 Oct 2023 14:09:09 +0000

matrix-synapse-py3 (1.95.1) stable; urgency=medium

  * New Synapse release 1.95.1.

 -- Synapse Packaging team <packages@matrix.org>  Tue, 31 Oct 2023 14:00:00 +0000

matrix-synapse-py3 (1.95.0) stable; urgency=medium

  * New Synapse release 1.95.0.

 -- Synapse Packaging team <packages@matrix.org>  Tue, 24 Oct 2023 13:00:46 +0100

matrix-synapse-py3 (1.95.0~rc1) stable; urgency=medium

  * New synapse release 1.95.0rc1.

 -- Synapse Packaging team <packages@matrix.org>  Tue, 17 Oct 2023 15:50:17 +0000

matrix-synapse-py3 (1.94.0) stable; urgency=medium

  * New Synapse release 1.94.0.

 -- Synapse Packaging team <packages@matrix.org>  Tue, 10 Oct 2023 10:57:41 +0100

matrix-synapse-py3 (1.94.0~rc1) stable; urgency=medium

  * New Synapse release 1.94.0rc1.

 -- Synapse Packaging team <packages@matrix.org>  Tue, 03 Oct 2023 11:48:18 +0100

matrix-synapse-py3 (1.93.0) stable; urgency=medium

  * New Synapse release 1.93.0.

 -- Synapse Packaging team <packages@matrix.org>  Tue, 26 Sep 2023 15:54:40 +0100

matrix-synapse-py3 (1.93.0~rc1) stable; urgency=medium

  * New synapse release 1.93.0rc1.

 -- Synapse Packaging team <packages@matrix.org>  Tue, 19 Sep 2023 11:55:00 +0000

matrix-synapse-py3 (1.92.3) stable; urgency=medium

  * New Synapse release 1.92.3.

 -- Synapse Packaging team <packages@matrix.org>  Mon, 18 Sep 2023 15:05:04 +0200

matrix-synapse-py3 (1.92.2) stable; urgency=medium

  * New Synapse release 1.92.2.

 -- Synapse Packaging team <packages@matrix.org>  Fri, 15 Sep 2023 13:17:41 +0100

matrix-synapse-py3 (1.92.1) stable; urgency=medium

  * New Synapse release 1.92.1.

 -- Synapse Packaging team <packages@matrix.org>  Tue, 12 Sep 2023 13:19:42 +0200

matrix-synapse-py3 (1.92.0) stable; urgency=medium

  * New Synapse release 1.92.0.

 -- Synapse Packaging team <packages@matrix.org>  Tue, 12 Sep 2023 11:59:23 +0200

matrix-synapse-py3 (1.91.2) stable; urgency=medium

  * New synapse release 1.91.2.

 -- Synapse Packaging team <packages@matrix.org>  Wed, 06 Sep 2023 14:59:30 +0000

matrix-synapse-py3 (1.92.0~rc1) stable; urgency=medium

  * New Synapse release 1.92.0rc1.

 -- Synapse Packaging team <packages@matrix.org>  Tue, 05 Sep 2023 11:21:43 +0100

matrix-synapse-py3 (1.91.1) stable; urgency=medium

  * New Synapse release 1.91.1.

 -- Synapse Packaging team <packages@matrix.org>  Mon, 04 Sep 2023 14:03:18 +0100

matrix-synapse-py3 (1.91.0) stable; urgency=medium

  * New Synapse release 1.91.0.

 -- Synapse Packaging team <packages@matrix.org>  Wed, 30 Aug 2023 11:18:10 +0100

matrix-synapse-py3 (1.91.0~rc1) stable; urgency=medium

  * New Synapse release 1.91.0rc1.

 -- Synapse Packaging team <packages@matrix.org>  Wed, 23 Aug 2023 09:47:18 -0700

matrix-synapse-py3 (1.90.0) stable; urgency=medium

  * New Synapse release 1.90.0.

 -- Synapse Packaging team <packages@matrix.org>  Tue, 15 Aug 2023 11:17:34 +0100

matrix-synapse-py3 (1.90.0~rc1) stable; urgency=medium

  * New Synapse release 1.90.0rc1.

 -- Synapse Packaging team <packages@matrix.org>  Tue, 08 Aug 2023 15:29:34 +0100

matrix-synapse-py3 (1.89.0) stable; urgency=medium

  * New Synapse release 1.89.0.

 -- Synapse Packaging team <packages@matrix.org>  Tue, 01 Aug 2023 11:07:15 +0100

matrix-synapse-py3 (1.89.0~rc1) stable; urgency=medium

  * New Synapse release 1.89.0rc1.

 -- Synapse Packaging team <packages@matrix.org>  Tue, 25 Jul 2023 14:31:07 +0200

matrix-synapse-py3 (1.88.0) stable; urgency=medium

  * New Synapse release 1.88.0.

 -- Synapse Packaging team <packages@matrix.org>  Tue, 18 Jul 2023 13:59:28 +0100

matrix-synapse-py3 (1.88.0~rc1) stable; urgency=medium

  * New Synapse release 1.88.0rc1.

 -- Synapse Packaging team <packages@matrix.org>  Tue, 11 Jul 2023 10:20:19 +0100

matrix-synapse-py3 (1.87.0) stable; urgency=medium

  * New Synapse release 1.87.0.

 -- Synapse Packaging team <packages@matrix.org>  Tue, 04 Jul 2023 16:24:00 +0100

matrix-synapse-py3 (1.87.0~rc1) stable; urgency=medium

  * New synapse release 1.87.0rc1.

 -- Synapse Packaging team <packages@matrix.org>  Tue, 27 Jun 2023 15:27:04 +0000

matrix-synapse-py3 (1.86.0) stable; urgency=medium

  * New Synapse release 1.86.0.

 -- Synapse Packaging team <packages@matrix.org>  Tue, 20 Jun 2023 17:22:46 +0200

matrix-synapse-py3 (1.86.0~rc2) stable; urgency=medium

  * New Synapse release 1.86.0rc2.

 -- Synapse Packaging team <packages@matrix.org>  Wed, 14 Jun 2023 12:16:27 +0200

matrix-synapse-py3 (1.86.0~rc1) stable; urgency=medium

  * New Synapse release 1.86.0rc1.

 -- Synapse Packaging team <packages@matrix.org>  Tue, 13 Jun 2023 14:30:45 +0200

matrix-synapse-py3 (1.85.2) stable; urgency=medium

  * New Synapse release 1.85.2.

 -- Synapse Packaging team <packages@matrix.org>  Thu, 08 Jun 2023 13:04:18 +0100

matrix-synapse-py3 (1.85.1) stable; urgency=medium

  * New Synapse release 1.85.1.

 -- Synapse Packaging team <packages@matrix.org>  Wed, 07 Jun 2023 10:51:12 +0100

matrix-synapse-py3 (1.85.0) stable; urgency=medium

  * New Synapse release 1.85.0.

 -- Synapse Packaging team <packages@matrix.org>  Tue, 06 Jun 2023 09:39:29 +0100

matrix-synapse-py3 (1.85.0~rc2) stable; urgency=medium

  * New Synapse release 1.85.0rc2.

 -- Synapse Packaging team <packages@matrix.org>  Thu, 01 Jun 2023 09:16:18 -0700

matrix-synapse-py3 (1.85.0~rc1) stable; urgency=medium

  * New Synapse release 1.85.0rc1.

 -- Synapse Packaging team <packages@matrix.org>  Tue, 30 May 2023 13:56:54 +0100

matrix-synapse-py3 (1.84.1) stable; urgency=medium

  * New Synapse release 1.84.1.

 -- Synapse Packaging team <packages@matrix.org>  Fri, 26 May 2023 16:15:30 +0100

matrix-synapse-py3 (1.84.0) stable; urgency=medium

  * New Synapse release 1.84.0.

 -- Synapse Packaging team <packages@matrix.org>  Tue, 23 May 2023 10:57:22 +0100

matrix-synapse-py3 (1.84.0~rc1) stable; urgency=medium

  * New Synapse release 1.84.0rc1.

 -- Synapse Packaging team <packages@matrix.org>  Tue, 16 May 2023 11:12:02 +0100

matrix-synapse-py3 (1.83.0) stable; urgency=medium

  * New Synapse release 1.83.0.

 -- Synapse Packaging team <packages@matrix.org>  Tue, 09 May 2023 18:13:37 +0200

matrix-synapse-py3 (1.83.0~rc1) stable; urgency=medium

  * New Synapse release 1.83.0rc1.

 -- Synapse Packaging team <packages@matrix.org>  Tue, 02 May 2023 15:56:38 +0100

matrix-synapse-py3 (1.82.0) stable; urgency=medium

  * New Synapse release 1.82.0.

 -- Synapse Packaging team <packages@matrix.org>  Tue, 25 Apr 2023 11:56:06 +0100

matrix-synapse-py3 (1.82.0~rc1) stable; urgency=medium

  * New Synapse release 1.82.0rc1.

 -- Synapse Packaging team <packages@matrix.org>  Tue, 18 Apr 2023 09:47:30 +0100

matrix-synapse-py3 (1.81.0) stable; urgency=medium

  * New Synapse release 1.81.0.

 -- Synapse Packaging team <packages@matrix.org>  Tue, 11 Apr 2023 14:18:35 +0100

matrix-synapse-py3 (1.81.0~rc2) stable; urgency=medium

  * New Synapse release 1.81.0rc2.

 -- Synapse Packaging team <packages@matrix.org>  Thu, 06 Apr 2023 16:07:54 +0100

matrix-synapse-py3 (1.81.0~rc1) stable; urgency=medium

  * New Synapse release 1.81.0rc1.

 -- Synapse Packaging team <packages@matrix.org>  Tue, 04 Apr 2023 14:29:03 +0100

matrix-synapse-py3 (1.80.0) stable; urgency=medium

  * New Synapse release 1.80.0.

 -- Synapse Packaging team <packages@matrix.org>  Tue, 28 Mar 2023 11:10:33 +0100

matrix-synapse-py3 (1.80.0~rc2) stable; urgency=medium

  * New Synapse release 1.80.0rc2.

 -- Synapse Packaging team <packages@matrix.org>  Wed, 22 Mar 2023 08:30:16 -0700

matrix-synapse-py3 (1.80.0~rc1) stable; urgency=medium

  * New Synapse release 1.80.0rc1.

 -- Synapse Packaging team <packages@matrix.org>  Tue, 21 Mar 2023 10:56:08 -0700

matrix-synapse-py3 (1.79.0) stable; urgency=medium

  * New Synapse release 1.79.0.

 -- Synapse Packaging team <packages@matrix.org>  Tue, 14 Mar 2023 16:14:50 +0100

matrix-synapse-py3 (1.79.0~rc2) stable; urgency=medium

  * New Synapse release 1.79.0rc2.

 -- Synapse Packaging team <packages@matrix.org>  Mon, 13 Mar 2023 12:54:21 +0000

matrix-synapse-py3 (1.79.0~rc1) stable; urgency=medium

  * New Synapse release 1.79.0rc1.

 -- Synapse Packaging team <packages@matrix.org>  Tue, 07 Mar 2023 12:03:49 +0000

matrix-synapse-py3 (1.78.0) stable; urgency=medium

  * New Synapse release 1.78.0.

 -- Synapse Packaging team <packages@matrix.org>  Tue, 28 Feb 2023 08:56:03 -0800

matrix-synapse-py3 (1.78.0~rc1) stable; urgency=medium

  * Add `matrix-org-archive-keyring` package as recommended.
  * New Synapse release 1.78.0rc1.

 -- Synapse Packaging team <packages@matrix.org>  Tue, 21 Feb 2023 14:29:19 +0000

matrix-synapse-py3 (1.77.0) stable; urgency=medium

  * New Synapse release 1.77.0.

 -- Synapse Packaging team <packages@matrix.org>  Tue, 14 Feb 2023 12:59:02 +0100

matrix-synapse-py3 (1.77.0~rc2) stable; urgency=medium

  * New Synapse release 1.77.0rc2.

 -- Synapse Packaging team <packages@matrix.org>  Fri, 10 Feb 2023 12:44:21 +0000

matrix-synapse-py3 (1.77.0~rc1) stable; urgency=medium

  * New Synapse release 1.77.0rc1.

 -- Synapse Packaging team <packages@matrix.org>  Tue, 07 Feb 2023 13:45:14 +0000

matrix-synapse-py3 (1.76.0) stable; urgency=medium

  * New Synapse release 1.76.0.

 -- Synapse Packaging team <packages@matrix.org>  Tue, 31 Jan 2023 08:21:47 -0800

matrix-synapse-py3 (1.76.0~rc2) stable; urgency=medium

  * New Synapse release 1.76.0rc2.

 -- Synapse Packaging team <packages@matrix.org>  Fri, 27 Jan 2023 11:17:57 +0000

matrix-synapse-py3 (1.76.0~rc1) stable; urgency=medium

  * Use Poetry 1.3.2 to manage the bundled virtualenv included with this package.
  * New Synapse release 1.76.0rc1.

 -- Synapse Packaging team <packages@matrix.org>  Wed, 25 Jan 2023 16:21:16 +0000

matrix-synapse-py3 (1.75.0) stable; urgency=medium

  * New Synapse release 1.75.0.

 -- Synapse Packaging team <packages@matrix.org>  Tue, 17 Jan 2023 11:36:02 +0000

matrix-synapse-py3 (1.75.0~rc2) stable; urgency=medium

  * New Synapse release 1.75.0rc2.

 -- Synapse Packaging team <packages@matrix.org>  Thu, 12 Jan 2023 10:30:15 -0800

matrix-synapse-py3 (1.75.0~rc1) stable; urgency=medium

  * New Synapse release 1.75.0rc1.

 -- Synapse Packaging team <packages@matrix.org>  Tue, 10 Jan 2023 12:18:27 +0000

matrix-synapse-py3 (1.74.0) stable; urgency=medium

  * New Synapse release 1.74.0.

 -- Synapse Packaging team <packages@matrix.org>  Tue, 20 Dec 2022 16:07:38 +0000

matrix-synapse-py3 (1.74.0~rc1) stable; urgency=medium

  * New dependency on libicu-dev to provide improved results for user
    search.
  * New Synapse release 1.74.0rc1.

 -- Synapse Packaging team <packages@matrix.org>  Tue, 13 Dec 2022 13:30:01 +0000

matrix-synapse-py3 (1.73.0) stable; urgency=medium

  * New Synapse release 1.73.0.

 -- Synapse Packaging team <packages@matrix.org>  Tue, 06 Dec 2022 11:48:56 +0000

matrix-synapse-py3 (1.73.0~rc2) stable; urgency=medium

  * New Synapse release 1.73.0rc2.

 -- Synapse Packaging team <packages@matrix.org>  Thu, 01 Dec 2022 10:02:19 +0000

matrix-synapse-py3 (1.73.0~rc1) stable; urgency=medium

  * New Synapse release 1.73.0rc1.

 -- Synapse Packaging team <packages@matrix.org>  Tue, 29 Nov 2022 12:28:13 +0000

matrix-synapse-py3 (1.72.0) stable; urgency=medium

  * New Synapse release 1.72.0.

 -- Synapse Packaging team <packages@matrix.org>  Tue, 22 Nov 2022 10:57:30 +0000

matrix-synapse-py3 (1.72.0~rc1) stable; urgency=medium

  * New Synapse release 1.72.0rc1.

 -- Synapse Packaging team <packages@matrix.org>  Wed, 16 Nov 2022 15:10:59 +0000

matrix-synapse-py3 (1.71.0) stable; urgency=medium

  * New Synapse release 1.71.0.

 -- Synapse Packaging team <packages@matrix.org>  Tue, 08 Nov 2022 10:38:10 +0000

matrix-synapse-py3 (1.71.0~rc2) stable; urgency=medium

  * New Synapse release 1.71.0rc2.

 -- Synapse Packaging team <packages@matrix.org>  Fri, 04 Nov 2022 12:00:33 +0000

matrix-synapse-py3 (1.71.0~rc1) stable; urgency=medium

  * New Synapse release 1.71.0rc1.

 -- Synapse Packaging team <packages@matrix.org>  Tue, 01 Nov 2022 12:10:17 +0000

matrix-synapse-py3 (1.70.1) stable; urgency=medium

  * New Synapse release 1.70.1.

 -- Synapse Packaging team <packages@matrix.org>  Fri, 28 Oct 2022 12:10:21 +0100

matrix-synapse-py3 (1.70.0) stable; urgency=medium

  * New Synapse release 1.70.0.

 -- Synapse Packaging team <packages@matrix.org>  Wed, 26 Oct 2022 11:11:50 +0100

matrix-synapse-py3 (1.70.0~rc2) stable; urgency=medium

  * New Synapse release 1.70.0rc2.

 -- Synapse Packaging team <packages@matrix.org>  Tue, 25 Oct 2022 10:59:47 +0100

matrix-synapse-py3 (1.70.0~rc1) stable; urgency=medium

  * New Synapse release 1.70.0rc1.

 -- Synapse Packaging team <packages@matrix.org>  Wed, 19 Oct 2022 14:11:57 +0100

matrix-synapse-py3 (1.69.0) stable; urgency=medium

  * New Synapse release 1.69.0.

 -- Synapse Packaging team <packages@matrix.org>  Mon, 17 Oct 2022 11:31:03 +0100

matrix-synapse-py3 (1.69.0~rc4) stable; urgency=medium

  * New Synapse release 1.69.0rc4.

 -- Synapse Packaging team <packages@matrix.org>  Fri, 14 Oct 2022 15:04:47 +0100

matrix-synapse-py3 (1.69.0~rc3) stable; urgency=medium

  * New Synapse release 1.69.0rc3.

 -- Synapse Packaging team <packages@matrix.org>  Wed, 12 Oct 2022 13:24:04 +0100

matrix-synapse-py3 (1.69.0~rc2) stable; urgency=medium

  * New Synapse release 1.69.0rc2.

 -- Synapse Packaging team <packages@matrix.org>  Thu, 06 Oct 2022 14:45:00 +0100

matrix-synapse-py3 (1.69.0~rc1) stable; urgency=medium

  * The man page for the hash_password script has been updated to reflect
    the correct default value of 'bcrypt_rounds'.
  * New Synapse release 1.69.0rc1.

 -- Synapse Packaging team <packages@matrix.org>  Tue, 04 Oct 2022 11:17:16 +0100

matrix-synapse-py3 (1.68.0) stable; urgency=medium

  * New Synapse release 1.68.0.

 -- Synapse Packaging team <packages@matrix.org>  Tue, 27 Sep 2022 12:02:09 +0100

matrix-synapse-py3 (1.68.0~rc2) stable; urgency=medium

  * New Synapse release 1.68.0rc2.

 -- Synapse Packaging team <packages@matrix.org>  Fri, 23 Sep 2022 09:40:10 +0100

matrix-synapse-py3 (1.68.0~rc1) stable; urgency=medium

  * New Synapse release 1.68.0rc1.

 -- Synapse Packaging team <packages@matrix.org>  Tue, 20 Sep 2022 11:18:20 +0100

matrix-synapse-py3 (1.67.0) stable; urgency=medium

  * New Synapse release 1.67.0.

 -- Synapse Packaging team <packages@matrix.org>  Tue, 13 Sep 2022 09:19:56 +0100

matrix-synapse-py3 (1.67.0~rc1) stable; urgency=medium

  [ Erik Johnston ]
  * Use stable poetry 1.2.0 version, rather than a prerelease.

  [ Synapse Packaging team ]
  * New Synapse release 1.67.0rc1.

 -- Synapse Packaging team <packages@matrix.org>  Tue, 06 Sep 2022 09:01:06 +0100

matrix-synapse-py3 (1.66.0) stable; urgency=medium

  * New Synapse release 1.66.0.

 -- Synapse Packaging team <packages@matrix.org>  Wed, 31 Aug 2022 11:20:17 +0100

matrix-synapse-py3 (1.66.0~rc2+nmu1) UNRELEASED; urgency=medium

  [ Jörg Behrmann ]
  * Update debhelper to compatibility level 12.
  * Drop the preinst script stopping synapse.
  * Allocate a group for the system user.
  * Change dpkg-statoverride to --force-statoverride-add.

  [ Erik Johnston ]
  * Disable `dh_auto_configure` as it broke during Rust build.

 -- Jörg Behrmann <behrmann@physik.fu-berlin.de>  Tue, 23 Aug 2022 17:17:00 +0100

matrix-synapse-py3 (1.66.0~rc2) stable; urgency=medium

  * New Synapse release 1.66.0rc2.

 -- Synapse Packaging team <packages@matrix.org>  Tue, 30 Aug 2022 12:25:19 +0100

matrix-synapse-py3 (1.66.0~rc1) stable; urgency=medium

  * New Synapse release 1.66.0rc1.

 -- Synapse Packaging team <packages@matrix.org>  Tue, 23 Aug 2022 09:48:55 +0100

matrix-synapse-py3 (1.65.0) stable; urgency=medium

  * New Synapse release 1.65.0.

 -- Synapse Packaging team <packages@matrix.org>  Tue, 16 Aug 2022 16:51:26 +0100

matrix-synapse-py3 (1.65.0~rc2) stable; urgency=medium

  * New Synapse release 1.65.0rc2.

 -- Synapse Packaging team <packages@matrix.org>  Thu, 11 Aug 2022 11:38:18 +0100

matrix-synapse-py3 (1.65.0~rc1) stable; urgency=medium

  * New Synapse release 1.65.0rc1.

 -- Synapse Packaging team <packages@matrix.org>  Tue, 09 Aug 2022 11:39:29 +0100

matrix-synapse-py3 (1.64.0) stable; urgency=medium

  * New Synapse release 1.64.0.

 -- Synapse Packaging team <packages@matrix.org>  Tue, 02 Aug 2022 10:32:30 +0100

matrix-synapse-py3 (1.64.0~rc2) stable; urgency=medium

  * New Synapse release 1.64.0rc2.

 -- Synapse Packaging team <packages@matrix.org>  Fri, 29 Jul 2022 12:22:53 +0100

matrix-synapse-py3 (1.64.0~rc1) stable; urgency=medium

  * New Synapse release 1.64.0rc1.

 -- Synapse Packaging team <packages@matrix.org>  Tue, 26 Jul 2022 12:11:49 +0100

matrix-synapse-py3 (1.63.1) stable; urgency=medium

  * New Synapse release 1.63.1.

 -- Synapse Packaging team <packages@matrix.org>  Wed, 20 Jul 2022 13:36:52 +0100

matrix-synapse-py3 (1.63.0) stable; urgency=medium

  * Clarify that homeserver server names are included in the data reported
    by opt-in server stats reporting (`report_stats` homeserver config option).
  * New Synapse release 1.63.0.

 -- Synapse Packaging team <packages@matrix.org>  Tue, 19 Jul 2022 14:42:24 +0200

matrix-synapse-py3 (1.63.0~rc1) stable; urgency=medium

  * New Synapse release 1.63.0rc1.

 -- Synapse Packaging team <packages@matrix.org>  Tue, 12 Jul 2022 11:26:02 +0100

matrix-synapse-py3 (1.62.0) stable; urgency=medium

  * New Synapse release 1.62.0.

 -- Synapse Packaging team <packages@matrix.org>  Tue, 05 Jul 2022 11:14:15 +0100

matrix-synapse-py3 (1.62.0~rc3) stable; urgency=medium

  * New Synapse release 1.62.0rc3.

 -- Synapse Packaging team <packages@matrix.org>  Mon, 04 Jul 2022 16:07:01 +0100

matrix-synapse-py3 (1.62.0~rc2) stable; urgency=medium

  * New Synapse release 1.62.0rc2.

 -- Synapse Packaging team <packages@matrix.org>  Fri, 01 Jul 2022 11:42:41 +0100

matrix-synapse-py3 (1.62.0~rc1) stable; urgency=medium

  * New Synapse release 1.62.0rc1.

 -- Synapse Packaging team <packages@matrix.org>  Tue, 28 Jun 2022 16:34:57 +0100

matrix-synapse-py3 (1.61.1) stable; urgency=medium

  * New Synapse release 1.61.1.

 -- Synapse Packaging team <packages@matrix.org>  Tue, 28 Jun 2022 14:33:46 +0100

matrix-synapse-py3 (1.61.0) stable; urgency=medium

  * New Synapse release 1.61.0.

 -- Synapse Packaging team <packages@matrix.org>  Tue, 14 Jun 2022 11:44:19 +0100

matrix-synapse-py3 (1.61.0~rc1) stable; urgency=medium

  * Remove unused `jitsimeetbridge` experiment from `contrib` directory.
  * New Synapse release 1.61.0rc1.

 -- Synapse Packaging team <packages@matrix.org>  Tue, 07 Jun 2022 12:42:31 +0100

matrix-synapse-py3 (1.60.0) stable; urgency=medium

  * New Synapse release 1.60.0.

 -- Synapse Packaging team <packages@matrix.org>  Tue, 31 May 2022 13:41:22 +0100

matrix-synapse-py3 (1.60.0~rc2) stable; urgency=medium

  * New Synapse release 1.60.0rc2.

 -- Synapse Packaging team <packages@matrix.org>  Fri, 27 May 2022 11:04:55 +0100

matrix-synapse-py3 (1.60.0~rc1) stable; urgency=medium

  * New Synapse release 1.60.0rc1.

 -- Synapse Packaging team <packages@matrix.org>  Tue, 24 May 2022 12:05:01 +0100

matrix-synapse-py3 (1.59.1) stable; urgency=medium

  * New Synapse release 1.59.1.

 -- Synapse Packaging team <packages@matrix.org>  Wed, 18 May 2022 11:41:46 +0100

matrix-synapse-py3 (1.59.0) stable; urgency=medium

  * New Synapse release 1.59.0.

 -- Synapse Packaging team <packages@matrix.org>  Tue, 17 May 2022 10:26:50 +0100

matrix-synapse-py3 (1.59.0~rc2) stable; urgency=medium

  * New Synapse release 1.59.0rc2.

 -- Synapse Packaging team <packages@matrix.org>  Mon, 16 May 2022 12:52:15 +0100

matrix-synapse-py3 (1.59.0~rc1) stable; urgency=medium

  * Adjust how the `exported-requirements.txt` file is generated as part of
    the process of building these packages. This affects the package
    maintainers only; end-users are unaffected.
  * New Synapse release 1.59.0rc1.

 -- Synapse Packaging team <packages@matrix.org>  Tue, 10 May 2022 10:45:08 +0100

matrix-synapse-py3 (1.58.1) stable; urgency=medium

  * Include python dependencies from the `systemd` and `cache_memory` extras package groups, which
    were incorrectly omitted from the 1.58.0 package.
  * New Synapse release 1.58.1.

 -- Synapse Packaging team <packages@matrix.org>  Thu, 05 May 2022 14:58:23 +0100

matrix-synapse-py3 (1.58.0) stable; urgency=medium

  * New Synapse release 1.58.0.

 -- Synapse Packaging team <packages@matrix.org>  Tue, 03 May 2022 10:52:58 +0100

matrix-synapse-py3 (1.58.0~rc2) stable; urgency=medium

  * New Synapse release 1.58.0rc2.

 -- Synapse Packaging team <packages@matrix.org>  Tue, 26 Apr 2022 17:14:56 +0100

matrix-synapse-py3 (1.58.0~rc1) stable; urgency=medium

  * Use poetry to manage the bundled virtualenv included with this package.
  * New Synapse release 1.58.0rc1.

 -- Synapse Packaging team <packages@matrix.org>  Tue, 26 Apr 2022 11:15:20 +0100

matrix-synapse-py3 (1.57.1) stable; urgency=medium

  * New synapse release 1.57.1.

 -- Synapse Packaging team <packages@matrix.org>  Wed, 20 Apr 2022 15:27:21 +0100

matrix-synapse-py3 (1.57.0) stable; urgency=medium

  * New synapse release 1.57.0.

 -- Synapse Packaging team <packages@matrix.org>  Tue, 19 Apr 2022 10:58:42 +0100

matrix-synapse-py3 (1.57.0~rc1) stable; urgency=medium

  * New synapse release 1.57.0~rc1.

 -- Synapse Packaging team <packages@matrix.org>  Tue, 12 Apr 2022 13:36:25 +0100

matrix-synapse-py3 (1.56.0) stable; urgency=medium

  * New synapse release 1.56.0.

 -- Synapse Packaging team <packages@matrix.org>  Tue, 05 Apr 2022 12:38:39 +0100

matrix-synapse-py3 (1.56.0~rc1) stable; urgency=medium

  * New synapse release 1.56.0~rc1.

 -- Synapse Packaging team <packages@matrix.org>  Tue, 29 Mar 2022 10:40:50 +0100

matrix-synapse-py3 (1.55.2) stable; urgency=medium

  * New synapse release 1.55.2.

 -- Synapse Packaging team <packages@matrix.org>  Thu, 24 Mar 2022 19:07:11 +0000

matrix-synapse-py3 (1.55.1) stable; urgency=medium

  * New synapse release 1.55.1.

 -- Synapse Packaging team <packages@matrix.org>  Thu, 24 Mar 2022 17:44:23 +0000

matrix-synapse-py3 (1.55.0) stable; urgency=medium

  * New synapse release 1.55.0.

 -- Synapse Packaging team <packages@matrix.org>  Tue, 22 Mar 2022 13:59:26 +0000

matrix-synapse-py3 (1.55.0~rc1) stable; urgency=medium

  * New synapse release 1.55.0~rc1.

 -- Synapse Packaging team <packages@matrix.org>  Tue, 15 Mar 2022 10:59:31 +0000

matrix-synapse-py3 (1.54.0) stable; urgency=medium

  * New synapse release 1.54.0.

 -- Synapse Packaging team <packages@matrix.org>  Tue, 08 Mar 2022 10:54:52 +0000

matrix-synapse-py3 (1.54.0~rc1) stable; urgency=medium

  * New synapse release 1.54.0~rc1.

 -- Synapse Packaging team <packages@matrix.org>  Wed, 02 Mar 2022 10:43:22 +0000

matrix-synapse-py3 (1.53.0) stable; urgency=medium

  * New synapse release 1.53.0.

 -- Synapse Packaging team <packages@matrix.org>  Tue, 22 Feb 2022 11:32:06 +0000

matrix-synapse-py3 (1.53.0~rc1) stable; urgency=medium

  * New synapse release 1.53.0~rc1.

 -- Synapse Packaging team <packages@matrix.org>  Tue, 15 Feb 2022 10:40:50 +0000

matrix-synapse-py3 (1.52.0) stable; urgency=medium

  * New synapse release 1.52.0.

 -- Synapse Packaging team <packages@matrix.org>  Tue, 08 Feb 2022 11:34:54 +0000

matrix-synapse-py3 (1.52.0~rc1) stable; urgency=medium

  * New synapse release 1.52.0~rc1.

 -- Synapse Packaging team <packages@matrix.org>  Tue, 01 Feb 2022 11:04:09 +0000

matrix-synapse-py3 (1.51.0) stable; urgency=medium

  * New synapse release 1.51.0.

 -- Synapse Packaging team <packages@matrix.org>  Tue, 25 Jan 2022 11:28:51 +0000

matrix-synapse-py3 (1.51.0~rc2) stable; urgency=medium

  * New synapse release 1.51.0~rc2.

 -- Synapse Packaging team <packages@matrix.org>  Mon, 24 Jan 2022 12:25:00 +0000

matrix-synapse-py3 (1.51.0~rc1) stable; urgency=medium

  * New synapse release 1.51.0~rc1.

 -- Synapse Packaging team <packages@matrix.org>  Fri, 21 Jan 2022 10:46:02 +0000

matrix-synapse-py3 (1.50.2) stable; urgency=medium

  * New synapse release 1.50.2.

 -- Synapse Packaging team <packages@matrix.org>  Mon, 24 Jan 2022 13:37:11 +0000

matrix-synapse-py3 (1.50.1) stable; urgency=medium

  * New synapse release 1.50.1.

 -- Synapse Packaging team <packages@matrix.org>  Tue, 18 Jan 2022 16:06:26 +0000

matrix-synapse-py3 (1.50.0) stable; urgency=medium

  * New synapse release 1.50.0.

 -- Synapse Packaging team <packages@matrix.org>  Tue, 18 Jan 2022 10:40:38 +0000

matrix-synapse-py3 (1.50.0~rc2) stable; urgency=medium

  * New synapse release 1.50.0~rc2.

 -- Synapse Packaging team <packages@matrix.org>  Fri, 14 Jan 2022 11:18:06 +0000

matrix-synapse-py3 (1.50.0~rc1) stable; urgency=medium

  * New synapse release 1.50.0~rc1.

 -- Synapse Packaging team <packages@matrix.org>  Wed, 05 Jan 2022 12:36:17 +0000

matrix-synapse-py3 (1.49.2) stable; urgency=medium

  * New synapse release 1.49.2.

 -- Synapse Packaging team <packages@matrix.org>  Tue, 21 Dec 2021 17:31:03 +0000

matrix-synapse-py3 (1.49.1) stable; urgency=medium

  * New synapse release 1.49.1.

 -- Synapse Packaging team <packages@matrix.org>  Tue, 21 Dec 2021 11:07:30 +0000

matrix-synapse-py3 (1.49.0) stable; urgency=medium

  * New synapse release 1.49.0.

 -- Synapse Packaging team <packages@matrix.org>  Tue, 14 Dec 2021 12:39:46 +0000

matrix-synapse-py3 (1.49.0~rc1) stable; urgency=medium

  * New synapse release 1.49.0~rc1.

 -- Synapse Packaging team <packages@matrix.org>  Tue, 07 Dec 2021 13:52:21 +0000

matrix-synapse-py3 (1.48.0) stable; urgency=medium

  * New synapse release 1.48.0.

 -- Synapse Packaging team <packages@matrix.org>  Tue, 30 Nov 2021 11:24:15 +0000

matrix-synapse-py3 (1.48.0~rc1) stable; urgency=medium

  * New synapse release 1.48.0~rc1.

 -- Synapse Packaging team <packages@matrix.org>  Thu, 25 Nov 2021 15:56:03 +0000

matrix-synapse-py3 (1.47.1) stable; urgency=medium

  * New synapse release 1.47.1.

 -- Synapse Packaging team <packages@matrix.org>  Fri, 19 Nov 2021 13:44:32 +0000

matrix-synapse-py3 (1.47.0) stable; urgency=medium

  * New synapse release 1.47.0.

 -- Synapse Packaging team <packages@matrix.org>  Wed, 17 Nov 2021 13:09:43 +0000

matrix-synapse-py3 (1.47.0~rc3) stable; urgency=medium

  * New synapse release 1.47.0~rc3.

 -- Synapse Packaging team <packages@matrix.org>  Tue, 16 Nov 2021 14:32:47 +0000

matrix-synapse-py3 (1.47.0~rc2) stable; urgency=medium

  [ Dan Callahan ]
  * Update scripts to pass Shellcheck lints.
  * Remove unused Vagrant scripts from debian/ directory.
  * Allow building Debian packages for any architecture, not just amd64.
  * Preinstall the "wheel" package when building virtualenvs.
  * Do not error if /etc/default/matrix-synapse is missing.

  [ Synapse Packaging team ]
  * New synapse release 1.47.0~rc2.

 -- Synapse Packaging team <packages@matrix.org>  Wed, 10 Nov 2021 09:41:01 +0000

matrix-synapse-py3 (1.46.0) stable; urgency=medium

  [ Richard van der Hoff ]
  * Compress debs with xz, to fix incompatibility of impish debs with reprepro.

  [ Synapse Packaging team ]
  * New synapse release 1.46.0.

 -- Synapse Packaging team <packages@matrix.org>  Tue, 02 Nov 2021 13:22:53 +0000

matrix-synapse-py3 (1.46.0~rc1) stable; urgency=medium

  * New synapse release 1.46.0~rc1.

 -- Synapse Packaging team <packages@matrix.org>  Tue, 26 Oct 2021 14:04:04 +0100

matrix-synapse-py3 (1.45.1) stable; urgency=medium

  * New synapse release 1.45.1.

 -- Synapse Packaging team <packages@matrix.org>  Wed, 20 Oct 2021 11:58:27 +0100

matrix-synapse-py3 (1.45.0) stable; urgency=medium

  * New synapse release 1.45.0.

 -- Synapse Packaging team <packages@matrix.org>  Tue, 19 Oct 2021 11:18:53 +0100

matrix-synapse-py3 (1.45.0~rc2) stable; urgency=medium

  * New synapse release 1.45.0~rc2.

 -- Synapse Packaging team <packages@matrix.org>  Thu, 14 Oct 2021 10:58:24 +0100

matrix-synapse-py3 (1.45.0~rc1) stable; urgency=medium

  [ Nick @ Beeper ]
  * Include an `update_synapse_database` script in the distribution.

  [ Synapse Packaging team ]
  * New synapse release 1.45.0~rc1.

 -- Synapse Packaging team <packages@matrix.org>  Tue, 12 Oct 2021 10:46:27 +0100

matrix-synapse-py3 (1.44.0) stable; urgency=medium

  * New synapse release 1.44.0.

 -- Synapse Packaging team <packages@matrix.org>  Tue, 05 Oct 2021 13:43:57 +0100

matrix-synapse-py3 (1.44.0~rc3) stable; urgency=medium

  * New synapse release 1.44.0~rc3.

 -- Synapse Packaging team <packages@matrix.org>  Mon, 04 Oct 2021 14:57:22 +0100

matrix-synapse-py3 (1.44.0~rc2) stable; urgency=medium

  * New synapse release 1.44.0~rc2.

 -- Synapse Packaging team <packages@matrix.org>  Thu, 30 Sep 2021 12:39:10 +0100

matrix-synapse-py3 (1.44.0~rc1) stable; urgency=medium

  * New synapse release 1.44.0~rc1.

 -- Synapse Packaging team <packages@matrix.org>  Tue, 28 Sep 2021 13:41:28 +0100

matrix-synapse-py3 (1.43.0) stable; urgency=medium

  * New synapse release 1.43.0.

 -- Synapse Packaging team <packages@matrix.org>  Tue, 21 Sep 2021 11:49:05 +0100

matrix-synapse-py3 (1.43.0~rc2) stable; urgency=medium

  * New synapse release 1.43.0~rc2.

 -- Synapse Packaging team <packages@matrix.org>  Fri, 17 Sep 2021 10:43:21 +0100

matrix-synapse-py3 (1.43.0~rc1) stable; urgency=medium

  * New synapse release 1.43.0~rc1.

 -- Synapse Packaging team <packages@matrix.org>  Tue, 14 Sep 2021 11:39:46 +0100

matrix-synapse-py3 (1.42.0) stable; urgency=medium

  * New synapse release 1.42.0.

 -- Synapse Packaging team <packages@matrix.org>  Tue, 07 Sep 2021 16:19:09 +0100

matrix-synapse-py3 (1.42.0~rc2) stable; urgency=medium

  * New synapse release 1.42.0~rc2.

 -- Synapse Packaging team <packages@matrix.org>  Mon, 06 Sep 2021 15:25:13 +0100

matrix-synapse-py3 (1.42.0~rc1) stable; urgency=medium

  * New synapse release 1.42.0rc1.

 -- Synapse Packaging team <packages@matrix.org>  Wed, 01 Sep 2021 11:37:48 +0100

matrix-synapse-py3 (1.41.1) stable; urgency=high

  * New synapse release 1.41.1.

 -- Synapse Packaging team <packages@matrix.org>  Tue, 31 Aug 2021 12:59:10 +0100

matrix-synapse-py3 (1.41.0) stable; urgency=medium

  * New synapse release 1.41.0.

 -- Synapse Packaging team <packages@matrix.org>  Tue, 24 Aug 2021 15:31:45 +0100

matrix-synapse-py3 (1.41.0~rc1) stable; urgency=medium

  * New synapse release 1.41.0~rc1.

 -- Synapse Packaging team <packages@matrix.org>  Wed, 18 Aug 2021 15:52:00 +0100

matrix-synapse-py3 (1.40.0) stable; urgency=medium

  * New synapse release 1.40.0.

 -- Synapse Packaging team <packages@matrix.org>  Tue, 10 Aug 2021 13:50:48 +0100

matrix-synapse-py3 (1.40.0~rc3) stable; urgency=medium

  * New synapse release 1.40.0~rc3.

 -- Synapse Packaging team <packages@matrix.org>  Mon, 09 Aug 2021 13:41:08 +0100

matrix-synapse-py3 (1.40.0~rc2) stable; urgency=medium

  * New synapse release 1.40.0~rc2.

 -- Synapse Packaging team <packages@matrix.org>  Wed, 04 Aug 2021 17:08:55 +0100

matrix-synapse-py3 (1.40.0~rc1) stable; urgency=medium

  [ Richard van der Hoff ]
  * Drop backwards-compatibility code that was required to support Ubuntu Xenial.
  * Update package triggers so that the virtualenv is correctly rebuilt
    when the system python is rebuilt, on recent Python versions.

  [ Synapse Packaging team ]
  * New synapse release 1.40.0~rc1.

 -- Synapse Packaging team <packages@matrix.org>  Tue, 03 Aug 2021 11:31:49 +0100

matrix-synapse-py3 (1.39.0) stable; urgency=medium

  * New synapse release 1.39.0.

 -- Synapse Packaging team <packages@matrix.org>  Thu, 29 Jul 2021 09:59:00 +0100

matrix-synapse-py3 (1.39.0~rc3) stable; urgency=medium

  * New synapse release 1.39.0~rc3.

 -- Synapse Packaging team <packages@matrix.org>  Wed, 28 Jul 2021 13:30:58 +0100

matrix-synapse-py3 (1.38.1) stable; urgency=medium

  * New synapse release 1.38.1.

 -- Synapse Packaging team <packages@matrix.org>  Thu, 22 Jul 2021 15:37:06 +0100

matrix-synapse-py3 (1.39.0~rc1) stable; urgency=medium

  * New synapse release 1.39.0rc1.

 -- Synapse Packaging team <packages@matrix.org>  Tue, 20 Jul 2021 14:28:34 +0100

matrix-synapse-py3 (1.38.0) stable; urgency=medium

  * New synapse release 1.38.0.

 -- Synapse Packaging team <packages@matrix.org>  Tue, 13 Jul 2021 13:20:56 +0100

matrix-synapse-py3 (1.38.0rc3) prerelease; urgency=medium

  [ Erik Johnston ]
  * Add synapse_review_recent_signups script

  [ Synapse Packaging team ]
  * New synapse release 1.38.0rc3.

 -- Synapse Packaging team <packages@matrix.org>  Tue, 13 Jul 2021 11:53:56 +0100

matrix-synapse-py3 (1.37.1) stable; urgency=medium

  * New synapse release 1.37.1.

 -- Synapse Packaging team <packages@matrix.org>  Wed, 30 Jun 2021 12:24:06 +0100

matrix-synapse-py3 (1.37.0) stable; urgency=medium

  * New synapse release 1.37.0.

 -- Synapse Packaging team <packages@matrix.org>  Tue, 29 Jun 2021 10:15:25 +0100

matrix-synapse-py3 (1.36.0) stable; urgency=medium

  * New synapse release 1.36.0.

 -- Synapse Packaging team <packages@matrix.org>  Tue, 15 Jun 2021 15:41:53 +0100

matrix-synapse-py3 (1.35.1) stable; urgency=medium

  * New synapse release 1.35.1.

 -- Synapse Packaging team <packages@matrix.org>  Thu, 03 Jun 2021 08:11:29 -0400

matrix-synapse-py3 (1.35.0) stable; urgency=medium

  * New synapse release 1.35.0.

 -- Synapse Packaging team <packages@matrix.org>  Tue, 01 Jun 2021 13:23:35 +0100

matrix-synapse-py3 (1.34.0) stable; urgency=medium

  * New synapse release 1.34.0.

 -- Synapse Packaging team <packages@matrix.org>  Mon, 17 May 2021 11:34:18 +0100

matrix-synapse-py3 (1.33.2) stable; urgency=medium

  * New synapse release 1.33.2.

 -- Synapse Packaging team <packages@matrix.org>  Tue, 11 May 2021 11:17:59 +0100

matrix-synapse-py3 (1.33.1) stable; urgency=medium

  * New synapse release 1.33.1.

 -- Synapse Packaging team <packages@matrix.org>  Thu, 06 May 2021 14:06:33 +0100

matrix-synapse-py3 (1.33.0) stable; urgency=medium

  * New synapse release 1.33.0.

 -- Synapse Packaging team <packages@matrix.org>  Wed, 05 May 2021 14:15:27 +0100

matrix-synapse-py3 (1.32.2) stable; urgency=medium

  * New synapse release 1.32.2.

 -- Synapse Packaging team <packages@matrix.org>  Wed, 22 Apr 2021 12:43:52 +0100

matrix-synapse-py3 (1.32.1) stable; urgency=medium

  * New synapse release 1.32.1.

 -- Synapse Packaging team <packages@matrix.org>  Wed, 21 Apr 2021 14:00:55 +0100

matrix-synapse-py3 (1.32.0) stable; urgency=medium

  [ Dan Callahan ]
  * Skip tests when DEB_BUILD_OPTIONS contains "nocheck".

  [ Synapse Packaging team ]
  * New synapse release 1.32.0.

 -- Synapse Packaging team <packages@matrix.org>  Tue, 20 Apr 2021 14:28:39 +0100

matrix-synapse-py3 (1.31.0) stable; urgency=medium

  * New synapse release 1.31.0.

 -- Synapse Packaging team <packages@matrix.org>  Tue, 06 Apr 2021 13:08:29 +0100

matrix-synapse-py3 (1.30.1) stable; urgency=medium

  * New synapse release 1.30.1.

 -- Synapse Packaging team <packages@matrix.org>  Fri, 26 Mar 2021 12:01:28 +0000

matrix-synapse-py3 (1.30.0) stable; urgency=medium

  * New synapse release 1.30.0.

 -- Synapse Packaging team <packages@matrix.org>  Mon, 22 Mar 2021 13:15:34 +0000

matrix-synapse-py3 (1.29.0) stable; urgency=medium

  [ Jonathan de Jong ]
  * Remove the python -B flag (don't generate bytecode) in scripts and documentation.

  [ Synapse Packaging team ]
  * New synapse release 1.29.0.

 -- Synapse Packaging team <packages@matrix.org>  Mon, 08 Mar 2021 13:51:50 +0000

matrix-synapse-py3 (1.28.0) stable; urgency=medium

  * New synapse release 1.28.0.

 -- Synapse Packaging team <packages@matrix.org>  Thu, 25 Feb 2021 10:21:57 +0000

matrix-synapse-py3 (1.27.0) stable; urgency=medium

  [ Dan Callahan ]
  * Fix build on Ubuntu 16.04 LTS (Xenial).

  [ Synapse Packaging team ]
  * New synapse release 1.27.0.

 -- Synapse Packaging team <packages@matrix.org>  Tue, 16 Feb 2021 13:11:28 +0000

matrix-synapse-py3 (1.26.0) stable; urgency=medium

  [ Richard van der Hoff ]
  * Remove dependency on `python3-distutils`.

  [ Synapse Packaging team ]
  * New synapse release 1.26.0.

 -- Synapse Packaging team <packages@matrix.org>  Wed, 27 Jan 2021 12:43:35 -0500

matrix-synapse-py3 (1.25.0) stable; urgency=medium

  [ Dan Callahan ]
  * Update dependencies to account for the removal of the transitional
    dh-systemd package from Debian Bullseye.

  [ Synapse Packaging team ]
  * New synapse release 1.25.0.

 -- Synapse Packaging team <packages@matrix.org>  Wed, 13 Jan 2021 10:14:55 +0000

matrix-synapse-py3 (1.24.0) stable; urgency=medium

  * New synapse release 1.24.0.

 -- Synapse Packaging team <packages@matrix.org>  Wed, 09 Dec 2020 10:14:30 +0000

matrix-synapse-py3 (1.23.1) stable; urgency=medium

  * New synapse release 1.23.1.

 -- Synapse Packaging team <packages@matrix.org>  Wed, 09 Dec 2020 10:40:39 +0000

matrix-synapse-py3 (1.23.0) stable; urgency=medium

  * New synapse release 1.23.0.

 -- Synapse Packaging team <packages@matrix.org>  Wed, 18 Nov 2020 11:41:28 +0000

matrix-synapse-py3 (1.22.1) stable; urgency=medium

  * New synapse release 1.22.1.

 -- Synapse Packaging team <packages@matrix.org>  Fri, 30 Oct 2020 15:25:37 +0000

matrix-synapse-py3 (1.22.0) stable; urgency=medium

  * New synapse release 1.22.0.

 -- Synapse Packaging team <packages@matrix.org>  Tue, 27 Oct 2020 12:07:12 +0000

matrix-synapse-py3 (1.21.2) stable; urgency=medium

  [ Synapse Packaging team ]
  * New synapse release 1.21.2.

 -- Synapse Packaging team <packages@matrix.org>  Thu, 15 Oct 2020 09:23:27 -0400

matrix-synapse-py3 (1.21.1) stable; urgency=medium

  [ Synapse Packaging team ]
  * New synapse release 1.21.1.

  [ Andrew Morgan ]
  * Explicitly install "test" python dependencies.

 -- Synapse Packaging team <packages@matrix.org>  Tue, 13 Oct 2020 10:24:13 +0100

matrix-synapse-py3 (1.21.0) stable; urgency=medium

  * New synapse release 1.21.0.

 -- Synapse Packaging team <packages@matrix.org>  Mon, 12 Oct 2020 15:47:44 +0100

matrix-synapse-py3 (1.20.1) stable; urgency=medium

  * New synapse release 1.20.1.

 -- Synapse Packaging team <packages@matrix.org>  Thu, 24 Sep 2020 16:25:22 +0100

matrix-synapse-py3 (1.20.0) stable; urgency=medium

  [ Synapse Packaging team ]
  * New synapse release 1.20.0.

  [ Dexter Chua ]
  * Use Type=notify in systemd service

 -- Synapse Packaging team <packages@matrix.org>  Tue, 22 Sep 2020 15:19:32 +0100

matrix-synapse-py3 (1.19.3) stable; urgency=medium

  * New synapse release 1.19.3.

 -- Synapse Packaging team <packages@matrix.org>  Fri, 18 Sep 2020 14:59:30 +0100

matrix-synapse-py3 (1.19.2) stable; urgency=medium

  * New synapse release 1.19.2.

 -- Synapse Packaging team <packages@matrix.org>  Wed, 16 Sep 2020 12:50:30 +0100

matrix-synapse-py3 (1.19.1) stable; urgency=medium

  * New synapse release 1.19.1.

 -- Synapse Packaging team <packages@matrix.org>  Thu, 27 Aug 2020 10:50:19 +0100

matrix-synapse-py3 (1.19.0) stable; urgency=medium

  [ Synapse Packaging team ]
  * New synapse release 1.19.0.

  [ Aaron Raimist ]
  * Fix outdated documentation for SYNAPSE_CACHE_FACTOR

 -- Synapse Packaging team <packages@matrix.org>  Mon, 17 Aug 2020 14:06:42 +0100

matrix-synapse-py3 (1.18.0) stable; urgency=medium

  * New synapse release 1.18.0.

 -- Synapse Packaging team <packages@matrix.org>  Thu, 30 Jul 2020 10:55:53 +0100

matrix-synapse-py3 (1.17.0) stable; urgency=medium

  * New synapse release 1.17.0.

 -- Synapse Packaging team <packages@matrix.org>  Mon, 13 Jul 2020 10:20:31 +0100

matrix-synapse-py3 (1.16.1) stable; urgency=medium

  * New synapse release 1.16.1.

 -- Synapse Packaging team <packages@matrix.org>  Fri, 10 Jul 2020 12:09:24 +0100

matrix-synapse-py3 (1.17.0rc1) stable; urgency=medium

  * New synapse release 1.17.0rc1.

 -- Synapse Packaging team <packages@matrix.org>  Thu, 09 Jul 2020 16:53:12 +0100

matrix-synapse-py3 (1.16.0) stable; urgency=medium

  * New synapse release 1.16.0.

 -- Synapse Packaging team <packages@matrix.org>  Wed, 08 Jul 2020 11:03:48 +0100

matrix-synapse-py3 (1.15.2) stable; urgency=medium

  * New synapse release 1.15.2.

 -- Synapse Packaging team <packages@matrix.org>  Thu, 02 Jul 2020 10:34:00 -0400

matrix-synapse-py3 (1.15.1) stable; urgency=medium

  * New synapse release 1.15.1.

 -- Synapse Packaging team <packages@matrix.org>  Tue, 16 Jun 2020 10:27:50 +0100

matrix-synapse-py3 (1.15.0) stable; urgency=medium

  * New synapse release 1.15.0.

 -- Synapse Packaging team <packages@matrix.org>  Thu, 11 Jun 2020 13:27:06 +0100

matrix-synapse-py3 (1.14.0) stable; urgency=medium

  * New synapse release 1.14.0.

 -- Synapse Packaging team <packages@matrix.org>  Thu, 28 May 2020 10:37:27 +0000

matrix-synapse-py3 (1.13.0) stable; urgency=medium

  [ Patrick Cloke ]
  * Add information about .well-known files to Debian installation scripts.

  [ Synapse Packaging team ]
  * New synapse release 1.13.0.

 -- Synapse Packaging team <packages@matrix.org>  Tue, 19 May 2020 09:16:56 -0400

matrix-synapse-py3 (1.12.4) stable; urgency=medium

  * New synapse release 1.12.4.

 -- Synapse Packaging team <packages@matrix.org>  Thu, 23 Apr 2020 10:58:14 -0400

matrix-synapse-py3 (1.12.3) stable; urgency=medium

  [ Richard van der Hoff ]
  * Update the Debian build scripts to handle the new installation paths
   for the support libraries introduced by Pillow 7.1.1.

  [ Synapse Packaging team ]
  * New synapse release 1.12.3.

 -- Synapse Packaging team <packages@matrix.org>  Fri, 03 Apr 2020 10:55:03 +0100

matrix-synapse-py3 (1.12.2) stable; urgency=medium

  * New synapse release 1.12.2.

 -- Synapse Packaging team <packages@matrix.org>  Mon, 02 Apr 2020 19:02:17 +0000

matrix-synapse-py3 (1.12.1) stable; urgency=medium

  * New synapse release 1.12.1.

 -- Synapse Packaging team <packages@matrix.org>  Mon, 02 Apr 2020 11:30:47 +0000

matrix-synapse-py3 (1.12.0) stable; urgency=medium

  * New synapse release 1.12.0.

 -- Synapse Packaging team <packages@matrix.org>  Mon, 23 Mar 2020 12:13:03 +0000

matrix-synapse-py3 (1.11.1) stable; urgency=medium

  * New synapse release 1.11.1.

 -- Synapse Packaging team <packages@matrix.org>  Tue, 03 Mar 2020 15:01:22 +0000

matrix-synapse-py3 (1.11.0) stable; urgency=medium

  * New synapse release 1.11.0.

 -- Synapse Packaging team <packages@matrix.org>  Fri, 21 Feb 2020 08:54:34 +0000

matrix-synapse-py3 (1.10.1) stable; urgency=medium

  * New synapse release 1.10.1.

 -- Synapse Packaging team <packages@matrix.org>  Mon, 17 Feb 2020 16:27:28 +0000

matrix-synapse-py3 (1.10.0) stable; urgency=medium

  * New synapse release 1.10.0.

 -- Synapse Packaging team <packages@matrix.org>  Wed, 12 Feb 2020 12:18:54 +0000

matrix-synapse-py3 (1.9.1) stable; urgency=medium

  * New synapse release 1.9.1.

 -- Synapse Packaging team <packages@matrix.org>  Tue, 28 Jan 2020 13:09:23 +0000

matrix-synapse-py3 (1.9.0) stable; urgency=medium

  * New synapse release 1.9.0.

 -- Synapse Packaging team <packages@matrix.org>  Thu, 23 Jan 2020 12:56:31 +0000

matrix-synapse-py3 (1.8.0) stable; urgency=medium

  [ Richard van der Hoff ]
  * Automate generation of the default log configuration file.

  [ Synapse Packaging team ]
  * New synapse release 1.8.0.

 -- Synapse Packaging team <packages@matrix.org>  Thu, 09 Jan 2020 11:39:27 +0000

matrix-synapse-py3 (1.7.3) stable; urgency=medium

  * New synapse release 1.7.3.

 -- Synapse Packaging team <packages@matrix.org>  Tue, 31 Dec 2019 10:45:04 +0000

matrix-synapse-py3 (1.7.2) stable; urgency=medium

  * New synapse release 1.7.2.

 -- Synapse Packaging team <packages@matrix.org>  Fri, 20 Dec 2019 10:56:50 +0000

matrix-synapse-py3 (1.7.1) stable; urgency=medium

  * New synapse release 1.7.1.

 -- Synapse Packaging team <packages@matrix.org>  Wed, 18 Dec 2019 09:37:59 +0000

matrix-synapse-py3 (1.7.0) stable; urgency=medium

  * New synapse release 1.7.0.

 -- Synapse Packaging team <packages@matrix.org>  Fri, 13 Dec 2019 10:19:38 +0000

matrix-synapse-py3 (1.6.1) stable; urgency=medium

  * New synapse release 1.6.1.

 -- Synapse Packaging team <packages@matrix.org>  Thu, 28 Nov 2019 11:10:40 +0000

matrix-synapse-py3 (1.6.0) stable; urgency=medium

  * New synapse release 1.6.0.

 -- Synapse Packaging team <packages@matrix.org>  Tue, 26 Nov 2019 12:15:40 +0000

matrix-synapse-py3 (1.5.1) stable; urgency=medium

  * New synapse release 1.5.1.

 -- Synapse Packaging team <packages@matrix.org>  Wed, 06 Nov 2019 10:02:14 +0000

matrix-synapse-py3 (1.5.0) stable; urgency=medium

  * New synapse release 1.5.0.

 -- Synapse Packaging team <packages@matrix.org>  Tue, 29 Oct 2019 14:28:41 +0000

matrix-synapse-py3 (1.4.1) stable; urgency=medium

  * New synapse release 1.4.1.

 -- Synapse Packaging team <packages@matrix.org>  Fri, 18 Oct 2019 10:13:27 +0100

matrix-synapse-py3 (1.4.0) stable; urgency=medium

  * New synapse release 1.4.0.

 -- Synapse Packaging team <packages@matrix.org>  Thu, 03 Oct 2019 13:22:25 +0100

matrix-synapse-py3 (1.3.1) stable; urgency=medium

  * New synapse release 1.3.1.

 -- Synapse Packaging team <packages@matrix.org>  Sat, 17 Aug 2019 09:15:49 +0100

matrix-synapse-py3 (1.3.0) stable; urgency=medium

  [ Andrew Morgan ]
  * Remove libsqlite3-dev from required build dependencies.

  [ Synapse Packaging team ]
  * New synapse release 1.3.0.

 -- Synapse Packaging team <packages@matrix.org>  Thu, 15 Aug 2019 12:04:23 +0100

matrix-synapse-py3 (1.2.0) stable; urgency=medium

  [ Amber Brown ]
  * Update logging config defaults to match API changes in Synapse.

  [ Richard van der Hoff ]
  * Add Recommends and Depends for some libraries which you probably want.

  [ Synapse Packaging team ]
  * New synapse release 1.2.0.

 -- Synapse Packaging team <packages@matrix.org>  Thu, 25 Jul 2019 14:10:07 +0100

matrix-synapse-py3 (1.1.0) stable; urgency=medium

  [ Silke Hofstra ]
  * Include systemd-python to allow logging to the systemd journal.

  [ Synapse Packaging team ]
  * New synapse release 1.1.0.

 -- Synapse Packaging team <packages@matrix.org>  Thu, 04 Jul 2019 11:43:41 +0100

matrix-synapse-py3 (1.0.0) stable; urgency=medium

  * New synapse release 1.0.0.

 -- Synapse Packaging team <packages@matrix.org>  Tue, 11 Jun 2019 17:09:53 +0100

matrix-synapse-py3 (0.99.5.2) stable; urgency=medium

  * New synapse release 0.99.5.2.

 -- Synapse Packaging team <packages@matrix.org>  Thu, 30 May 2019 16:28:07 +0100

matrix-synapse-py3 (0.99.5.1) stable; urgency=medium

  * New synapse release 0.99.5.1.

 -- Synapse Packaging team <packages@matrix.org>  Wed, 22 May 2019 16:22:24 +0000

matrix-synapse-py3 (0.99.4) stable; urgency=medium

  [ Christoph Müller ]
  * Configure the systemd units to have a log identifier of `matrix-synapse`

  [ Synapse Packaging team ]
  * New synapse release 0.99.4.

 -- Synapse Packaging team <packages@matrix.org>  Wed, 15 May 2019 13:58:08 +0100

matrix-synapse-py3 (0.99.3.2) stable; urgency=medium

  * New synapse release 0.99.3.2.

 -- Synapse Packaging team <packages@matrix.org>  Fri, 03 May 2019 18:56:20 +0100

matrix-synapse-py3 (0.99.3.1) stable; urgency=medium

  * New synapse release 0.99.3.1.

 -- Synapse Packaging team <packages@matrix.org>  Fri, 03 May 2019 16:02:43 +0100

matrix-synapse-py3 (0.99.3) stable; urgency=medium

  [ Richard van der Hoff ]
  * Fix warning during preconfiguration. (Fixes: https://github.com/matrix-org/synapse/issues/4819)

  [ Synapse Packaging team ]
  * New synapse release 0.99.3.

 -- Synapse Packaging team <packages@matrix.org>  Mon, 01 Apr 2019 12:48:21 +0000

matrix-synapse-py3 (0.99.2) stable; urgency=medium

  * Fix overwriting of config settings on upgrade.
  * New synapse release 0.99.2.

 -- Synapse Packaging team <packages@matrix.org>  Fri, 01 Mar 2019 10:55:08 +0000

matrix-synapse-py3 (0.99.1.1) stable; urgency=medium

  * New synapse release 0.99.1.1

 -- Synapse Packaging team <packages@matrix.org>  Thu, 14 Feb 2019 17:19:44 +0000

matrix-synapse-py3 (0.99.1) stable; urgency=medium

  [ Damjan Georgievski ]
  * Added ExecReload= in service unit file to send a HUP signal

  [ Synapse Packaging team ]
  * New synapse release 0.99.1

 -- Synapse Packaging team <packages@matrix.org>  Thu, 14 Feb 2019 14:12:26 +0000

matrix-synapse-py3 (0.99.0) stable; urgency=medium

  * New synapse release 0.99.0

 -- Synapse Packaging team <packages@matrix.org>  Tue, 5 Feb 2019 18:25:00 +0000

matrix-synapse-py3 (0.34.1.1++1) stable; urgency=medium

  * Update conflicts specifications to allow smoother transition from matrix-synapse.

 -- Synapse Packaging team <packages@matrix.org>  Sat, 12 Jan 2019 12:58:35 +0000

matrix-synapse-py3 (0.34.1.1) stable; urgency=high

  * New synapse release 0.34.1.1

 -- Synapse Packaging team <packages@matrix.org>  Thu, 10 Jan 2019 15:04:52 +0000

matrix-synapse-py3 (0.34.1+1) stable; urgency=medium

  * Remove 'Breaks: matrix-synapse-ldap3'. (matrix-synapse-py3 includes
    the matrix-synapse-ldap3 python files, which makes the
    matrix-synapse-ldap3 debian package redundant but not broken.

 -- Synapse Packaging team <packages@matrix.org>  Wed, 09 Jan 2019 15:30:00 +0000

matrix-synapse-py3 (0.34.1) stable; urgency=medium

  * New synapse release 0.34.1.
  * Update Conflicts specifications to allow installation alongside our
    matrix-synapse transitional package.

 -- Synapse Packaging team <packages@matrix.org>  Wed, 09 Jan 2019 14:52:24 +0000

matrix-synapse-py3 (0.34.0) stable; urgency=medium

  * New synapse release 0.34.0.
  * Synapse is now installed into a Python 3 virtual environment with
    up-to-date dependencies.
  * The matrix-synapse service will now be restarted when the package is
    upgraded.
    (Fixes https://github.com/matrix-org/package-synapse-debian/issues/18)

 -- Synapse packaging team <packages@matrix.org>  Wed, 19 Dec 2018 14:00:00 +0000

matrix-synapse (0.33.9-1matrix1) stretch; urgency=medium

  [ Erik Johnston ]
  * Remove dependency on python-pydenticon

  [ Richard van der Hoff ]
  * New upstream version 0.33.9
  * Refresh patches for 0.33.9

 -- Richard van der Hoff <richard@matrix.org>  Tue, 20 Nov 2018 10:26:05 +0000

matrix-synapse (0.33.8-1) stretch; urgency=medium

  * New upstream version 0.33.8

 -- Erik Johnston <erik@matrix.org>  Thu, 01 Nov 2018 14:33:26 +0000

matrix-synapse (0.33.7-1matrix1) stretch; urgency=medium

  * New upstream version 0.33.7

 -- Richard van der Hoff <richard@matrix.org>  Thu, 18 Oct 2018 16:18:26 +0100

matrix-synapse (0.33.6-1matrix1) stretch; urgency=medium

  * Imported Upstream version 0.33.6
  * Remove redundant explicit dep on python-bcrypt
  * Run the tests during build
  * Add dependency on python-attr 16.0
  * Refresh patches for 0.33.6

 -- Richard van der Hoff <richard@matrix.org>  Thu, 04 Oct 2018 14:40:29 +0100

matrix-synapse (0.33.5.1-1matrix1) stretch; urgency=medium

  * Imported Upstream version 0.33.5.1

 -- Richard van der Hoff <richard@matrix.org>  Mon, 24 Sep 2018 18:20:51 +0100

matrix-synapse (0.33.5-1matrix1) stretch; urgency=medium

  * Imported Upstream version 0.33.5

 -- Richard van der Hoff <richard@matrix.org>  Mon, 24 Sep 2018 16:06:23 +0100

matrix-synapse (0.33.4-1mx1) stretch; urgency=medium

  * Imported Upstream version 0.33.4
  * Avoid telling people to install packages with pip
    (fixes https://github.com/matrix-org/synapse/issues/3743)

 -- Richard van der Hoff <richard@matrix.org>  Fri, 07 Sep 2018 14:06:17 +0100

matrix-synapse (0.33.3.1-1mx1) stretch; urgency=critical

  [ Richard van der Hoff ]
  * Imported Upstream version 0.33.3.1

 -- Richard van der Hoff <richard@matrix.org>  Thu, 06 Sep 2018 11:20:37 +0100

matrix-synapse (0.33.3-2) stretch; urgency=medium

  * We now require python-twisted 17.1.0 or later
  * Add recommendations for python-psycopg2 and python-lxml

 -- Richard van der Hoff <richard@matrix.org>  Thu, 23 Aug 2018 19:04:08 +0100

matrix-synapse (0.33.3-1) jessie; urgency=medium

  * New upstream version 0.33.3

 -- Richard van der Hoff <richard@matrix.org>  Wed, 22 Aug 2018 14:50:30 +0100

matrix-synapse (0.33.2-1) jessie; urgency=medium

  * New upstream version 0.33.2

 -- Richard van der Hoff <richard@matrix.org>  Thu, 09 Aug 2018 15:40:42 +0100

matrix-synapse (0.33.1-1) jessie; urgency=medium

  * New upstream version 0.33.1

 -- Erik Johnston <erik@matrix.org>  Thu, 02 Aug 2018 15:52:19 +0100

matrix-synapse (0.33.0-1) jessie; urgency=medium

  * New upstream version 0.33.0

 -- Richard van der Hoff <richard@matrix.org>  Thu, 19 Jul 2018 13:38:41 +0100

matrix-synapse (0.32.1-1) jessie; urgency=medium

  * New upstream version 0.32.1

 -- Richard van der Hoff <richard@matrix.org>  Fri, 06 Jul 2018 17:16:29 +0100

matrix-synapse (0.32.0-1) jessie; urgency=medium

  * New upstream version 0.32.0

 -- Erik Johnston <erik@matrix.org>  Fri, 06 Jul 2018 15:34:06 +0100

matrix-synapse (0.31.2-1) jessie; urgency=high

  * New upstream version 0.31.2

 -- Richard van der Hoff <richard@matrix.org>  Thu, 14 Jun 2018 16:49:07 +0100

matrix-synapse (0.31.1-1) jessie; urgency=medium

  * New upstream version 0.31.1
  * Require python-prometheus-client >= 0.0.14

 -- Richard van der Hoff <richard@matrix.org>  Fri, 08 Jun 2018 16:11:55 +0100

matrix-synapse (0.31.0-1) jessie; urgency=medium

  * New upstream version 0.31.0

 -- Richard van der Hoff <richard@matrix.org>  Wed, 06 Jun 2018 17:23:10 +0100

matrix-synapse (0.30.0-1) jessie; urgency=medium

  [ Michael Kaye ]
  * update homeserver.yaml to be somewhat more modern.

  [ Erik Johnston ]
  * New upstream version 0.30.0

 -- Erik Johnston <erik@matrix.org>  Thu, 24 May 2018 16:43:16 +0100

matrix-synapse (0.29.0-1) jessie; urgency=medium

  * New upstream version 0.29.0

 -- Erik Johnston <erik@matrix.org>  Wed, 16 May 2018 17:43:06 +0100

matrix-synapse (0.28.1-1) jessie; urgency=medium

  * New upstream version 0.28.1

 -- Erik Johnston <erik@matrix.org>  Tue, 01 May 2018 19:21:39 +0100

matrix-synapse (0.28.0-1) jessie; urgency=medium

  * New upstream 0.28.0

 -- Erik Johnston <erik@matrix.org>  Fri, 27 Apr 2018 13:15:49 +0100

matrix-synapse (0.27.4-1) jessie; urgency=medium

  * Bump canonicaljson version
  * New upstream 0.27.4

 -- Erik Johnston <erik@matrix.org>  Fri, 13 Apr 2018 13:37:47 +0100

matrix-synapse (0.27.3-1) jessie; urgency=medium

  * Report stats should default to off
  * Refresh patches
  * New upstream 0.27.3

 -- Erik Johnston <erik@matrix.org>  Wed, 11 Apr 2018 11:43:47 +0100

matrix-synapse (0.27.2-1) jessie; urgency=medium

  * New upstream version 0.27.2

 -- Erik Johnston <erik@matrix.org>  Mon, 26 Mar 2018 16:41:57 +0100

matrix-synapse (0.27.1-1) jessie; urgency=medium

  * New upstream version 0.27.1

 -- Erik Johnston <erik@matrix.org>  Mon, 26 Mar 2018 16:22:03 +0100

matrix-synapse (0.27.0-2) jessie; urgency=medium

  * Fix bcrypt dependency

 -- Erik Johnston <erik@matrix.org>  Mon, 26 Mar 2018 16:00:26 +0100

matrix-synapse (0.27.0-1) jessie; urgency=medium

  * New upstream version 0.27.0

 -- Erik Johnston <erik@matrix.org>  Mon, 26 Mar 2018 15:07:52 +0100

matrix-synapse (0.26.1-1) jessie; urgency=medium

  * Ignore RC
  * New upstream version 0.26.1

 -- Erik Johnston <erik@matrix.org>  Fri, 16 Mar 2018 00:40:08 +0000

matrix-synapse (0.26.0-1) jessie; urgency=medium

  [ Richard van der Hoff ]
  * Remove `level` for `file` log handler

  [ Erik Johnston ]

 -- Erik Johnston <erik@matrix.org>  Fri, 05 Jan 2018 11:21:26 +0000

matrix-synapse (0.25.1-1) jessie; urgency=medium

  * New upstream version 0.25.1

 -- Erik Johnston <erik@matrix.org>  Mon, 20 Nov 2017 10:05:37 +0000

matrix-synapse (0.25.0-1) jessie; urgency=medium

  * New upstream version 0.25.0

 -- Erik Johnston <erik@matrix.org>  Wed, 15 Nov 2017 11:36:32 +0000

matrix-synapse (0.24.1-1) jessie; urgency=medium

  * New upstream version 0.24.1

 -- Erik Johnston <erik@matrix.org>  Tue, 24 Oct 2017 15:05:03 +0100

matrix-synapse (0.24.0-1) jessie; urgency=medium

  * New upstream version 0.24.0

 -- Erik Johnston <erik@matrix.org>  Mon, 23 Oct 2017 14:11:46 +0100

matrix-synapse (0.23.1-1) xenial; urgency=medium

  * Imported upstream version 0.23.1

 -- Erik Johnston <erikj@matrix.org>  Thu, 05 Oct 2017 15:28:25 +0100

matrix-synapse (0.23.0-1) jessie; urgency=medium

  * Fix patch after refactor
  * Add patch to remove requirement on affinity package
  * refresh webclient patch

 -- Erik Johnston <erikj@matrix.org>  Mon, 02 Oct 2017 15:34:57 +0100

matrix-synapse (0.22.1-1) jessie; urgency=medium

  * Imported Upstream version 0.22.1

 -- Erik Johnston <erikj@matrix.org>  Thu, 06 Jul 2017 18:14:13 +0100

matrix-synapse (0.22.0-1) jessie; urgency=medium

  * Imported upstream version 0.22.0

 -- Erik Johnston <erikj@matrix.org>  Thu, 06 Jul 2017 10:47:45 +0100

matrix-synapse (0.21.1-1) jessie; urgency=medium

  * Imported upstream version 0.21.1

 -- Erik Johnston <erikj@matrix.org>  Thu, 15 Jun 2017 13:31:13 +0100

matrix-synapse (0.21.0-1) jessie; urgency=medium

  * Imported upstream version 0.21.0
  * Update patches

 -- Erik Johnston <erikj@matrix.org>  Thu, 18 May 2017 14:16:54 +0100

matrix-synapse (0.20.0-2) jessie; urgency=medium

  * Depend on python-jsonschema

 -- Erik Johnston <erikj@matrix.org>  Wed, 12 Apr 2017 10:41:46 +0100

matrix-synapse (0.20.0-1) jessie; urgency=medium

  * Imported upstream version 0.20.0

 -- Erik Johnston <erikj@matrix.org>  Tue, 11 Apr 2017 12:58:26 +0100

matrix-synapse (0.19.3-1) jessie; urgency=medium

  * Imported upstream version 0.19.3

 -- Erik Johnston <erikj@matrix.org>  Tue, 21 Mar 2017 13:45:41 +0000

matrix-synapse (0.19.2-1) jessie; urgency=medium

  [ Sunil Mohan Adapa ]
  * Bump standards version to 3.9.8
  * Add debian/copyright file
  * Don't ignore errors in debian/config
  * Reformat depenedencies in debian/control
  * Internationalize strings in template file
  * Update package description
  * Add lsb-base as dependency
  * Update questions for debconf style
  * Add man pages for all binaries

  [ Erik Johnston ]
  * Imported upstream version 0.19.2

 -- Erik Johnston <erikj@matrix.org>  Tue, 21 Feb 2017 13:55:00 +0000

matrix-synapse (0.19.1-1) jessie; urgency=medium

  * Imported upstream version 0.19.1

 -- Erik Johnston <erikj@matrix.org>  Thu, 09 Feb 2017 11:53:27 +0000

matrix-synapse (0.19.0-1) jessie; urgency=medium

  This build requires python-twisted 0.19.0, which may need to be installed
  from backports.

  [ Bryce Chidester ]
  * Add EnvironmentFile to the systemd service
  * Create matrix-synapse.default

  [ Erik Johnston ]
  * Imported upstream version 0.19.0

 -- Erik Johnston <erikj@matrix.org>  Sat, 04 Feb 2017 09:58:29 +0000

matrix-synapse (0.18.7-1) trusty; urgency=medium

  * Imported Upstream version 0.18.4

 -- Erik Johnston <erikj@matrix.org>  Mon, 09 Jan 2017 15:10:21 +0000

matrix-synapse (0.18.5-1) trusty; urgency=medium

  * Imported Upstream version 0.18.5

 -- Erik Johnston <erikj@matrix.org>  Fri, 16 Dec 2016 10:51:59 +0000

matrix-synapse (0.18.4-1) trusty; urgency=medium

  * Imported Upstream version 0.18.4

 -- Erik Johnston <erikj@matrix.org>  Tue, 22 Nov 2016 10:33:41 +0000

matrix-synapse (0.18.3-1) trusty; urgency=medium

  * Imported Upstream version 0.18.3
  * Remove upstreamed ldap3 patch

 -- Erik Johnston <erikj@matrix.org>  Tue, 08 Nov 2016 15:01:49 +0000

matrix-synapse (0.18.2-2) trusty; urgency=high

  * Patch ldap3 support to workaround differences in python-ldap3 0.9,
    bug allowed unauthorized logins if ldap3 0.9 was used.

 -- Erik Johnston <erikj@matrix.org>  Tue, 08 Nov 2016 13:48:09 +0000

matrix-synapse (0.18.2-1) trusty; urgency=medium

  * Imported Upstream version 0.18.2

 -- Erik Johnston <erikj@matrix.org>  Tue, 01 Nov 2016 13:30:45 +0000

matrix-synapse (0.18.1-1) trusty; urgency=medium

  * Imported Upstream version 0.18.1

 -- Erik Johnston <erikj@matrix.org>  Wed, 05 Oct 2016 14:52:53 +0100

matrix-synapse (0.18.0-1) trusty; urgency=medium

  * Imported Upstream version 0.18.0

 -- Erik Johnston <erikj@matrix.org>  Mon, 19 Sep 2016 17:38:48 +0100

matrix-synapse (0.17.3-1) trusty; urgency=medium

  * Imported Upstream version 0.17.3

 -- Erik Johnston <erikj@matrix.org>  Fri, 09 Sep 2016 11:18:18 +0100

matrix-synapse (0.17.2-1) trusty; urgency=medium

  * Imported Upstream version 0.17.2

 -- Erik Johnston <erikj@matrix.org>  Thu, 08 Sep 2016 15:37:14 +0100

matrix-synapse (0.17.1-1) trusty; urgency=medium

  * Imported Upstream version 0.17.1

 -- Erik Johnston <erikj@matrix.org>  Wed, 24 Aug 2016 15:11:29 +0100

matrix-synapse (0.17.0-1) trusty; urgency=medium

  * Imported Upstream version 0.17.0

 -- Erik Johnston <erikj@matrix.org>  Mon, 08 Aug 2016 13:56:15 +0100

matrix-synapse (0.16.1-r1-1) trusty; urgency=medium

  * Imported Upstream version 0.16.1-r1

 -- Erik Johnston <erikj@matrix.org>  Fri, 08 Jul 2016 16:47:35 +0100

matrix-synapse (0.16.1-2) trusty; urgency=critical

  * Apply security patch

 -- Erik Johnston <erikj@matrix.org>  Fri, 08 Jul 2016 11:05:27 +0100

matrix-synapse (0.16.1-1) trusty; urgency=medium

  * New upstream release

 -- Erik Johnston <erikj@matrix.org>  Tue, 21 Jun 2016 14:56:48 +0100

matrix-synapse (0.16.0-3) trusty; urgency=medium

  * Don't require strict nacl==0.3.0 requirement

 -- Erik Johnston <erikj@matrix.org>  Mon, 20 Jun 2016 13:24:22 +0100

matrix-synapse (0.16.0-2) trusty; urgency=medium

  * Also change the permissions of /etc/matrix-synapse
  * Add apt webclient instructions
  * Fix up patches
  * Update default homeserver.yaml
  * Add patch

 -- Erik Johnston <erikj@matrix.org>  Fri, 10 Jun 2016 14:06:20 +0100

matrix-synapse (0.16.0-1) trusty; urgency=medium

  [ David A Roberts ]
  * systemd

  [ Erik Johnston ]
  * Fixup postinst and matrix-synapse.service
  * Handle email optional deps
  * New upstream release

 -- Erik Johnston <erikj@matrix.org>  Thu, 09 Jun 2016 16:17:01 +0100

matrix-synapse (0.14.0-1) trusty; urgency=medium

  * Remove saml2 module requirements

 -- Erik Johnston <erikj@matrix.org>  Wed, 30 Mar 2016 14:31:17 +0100

matrix-synapse (0.13.3-1) trusty; urgency=medium

  * New upstream release

 -- Erik Johnston <erikj@matrix.org>  Thu, 11 Feb 2016 16:35:39 +0000

matrix-synapse (0.13.2-1) trusty; urgency=medium

  * New upstream release

 -- Erik Johnston <erikj@matrix.org>  Thu, 11 Feb 2016 11:01:16 +0000

matrix-synapse (0.13.0-1) trusty; urgency=medium

  * New upstream release

 -- Erik Johnston <erikj@matrix.org>  Wed, 10 Feb 2016 16:34:39 +0000

matrix-synapse (0.12.0-2) trusty; urgency=medium

  * Don't default `registerion_shared_secret` config option

 -- Erik Johnston <erikj@matrix.org>  Wed, 06 Jan 2016 16:34:02 +0000

matrix-synapse (0.12.0-1) stable; urgency=medium

  * Imported Upstream version 0.12.0

 -- Mark Haines <mark@matrix.org>  Mon, 04 Jan 2016 15:38:33 +0000

matrix-synapse (0.11.1-1) unstable; urgency=medium

  * Imported Upstream version 0.11.1

 -- Erik Johnston <erikj@matrix.org>  Fri, 20 Nov 2015 17:56:52 +0000

matrix-synapse (0.11.0-r2-1) stable; urgency=medium

  * Imported Upstream version 0.11.0-r2
  * Add gbp.conf

 -- Erik Johnston <erikj@matrix.org>  Thu, 19 Nov 2015 13:52:36 +0000

matrix-synapse (0.11.0-1) wheezy; urgency=medium

  * Fix dependencies.

 -- Erik Johnston <erikj@matrix.org>  Tue, 17 Nov 2015 16:28:06 +0000

matrix-synapse (0.11.0-0) wheezy; urgency=medium

  * New upstream release

 -- Erik Johnston <erikj@matrix.org>  Tue, 17 Nov 2015 16:03:01 +0000

matrix-synapse (0.10.0-2) wheezy; urgency=medium

  * Rebuild for wheezy.

 -- Erik Johnston <erikj@matrix.org>  Fri, 04 Sep 2015 14:21:03 +0100

matrix-synapse (0.10.0-1) trusty; urgency=medium

  * New upstream release

 -- Erik Johnston <erikj@matrix.org>  Thu, 03 Sep 2015 10:08:34 +0100

matrix-synapse (0.10.0~rc6-3) trusty; urgency=medium

  * Create log directory.

 -- Erik Johnston <erikj@matrix.org>  Wed, 02 Sep 2015 17:49:07 +0100

matrix-synapse (0.10.0~rc6-2) trusty; urgency=medium

  * Add patch to work around upstream bug in config directory handling.

 -- Erik Johnston <erikj@matrix.org>  Wed, 02 Sep 2015 17:42:42 +0100

matrix-synapse (0.10.0~rc6-1) trusty; urgency=medium

  * New upstream release

 -- Erik Johnston <erikj@matrix.org>  Wed, 02 Sep 2015 17:21:21 +0100

matrix-synapse (0.10.0~rc5-3) trusty; urgency=medium

  * Update init script to work.

 -- Erik Johnston <erikj@matrix.org>  Fri, 28 Aug 2015 10:51:56 +0100

matrix-synapse (0.10.0~rc5-2) trusty; urgency=medium

  * Fix where python files are installed.

 -- Erik Johnston <erikj@matrix.org>  Thu, 27 Aug 2015 11:55:39 +0100

matrix-synapse (0.10.0~rc5-1) trusty; urgency=medium

  * New upstream release

 -- Erik Johnston <erikj@matrix.org>  Thu, 27 Aug 2015 11:26:54 +0100

matrix-synapse (0.10.0~rc4-1) trusty; urgency=medium

  * New upstream version.

 -- Erik Johnston <erikj@matrix.org>  Thu, 27 Aug 2015 10:29:31 +0100

matrix-synapse (0.10.0~rc3-7) trusty; urgency=medium

  * Add debian/watch

 -- Erik Johnston <erikj@matrix.org>  Wed, 26 Aug 2015 17:57:08 +0100

matrix-synapse (0.10.0~rc3-6) trusty; urgency=medium

  * Deps.

 -- Erik Johnston <erikj@matrix.org>  Wed, 26 Aug 2015 17:07:13 +0100

matrix-synapse (0.10.0~rc3-5) trusty; urgency=medium

  * Deps.

 -- Erik Johnston <erikj@matrix.org>  Wed, 26 Aug 2015 16:18:02 +0100

matrix-synapse (0.10.0~rc3-4) trusty; urgency=medium

  * More deps.

 -- Erik Johnston <erikj@matrix.org>  Wed, 26 Aug 2015 14:09:27 +0100

matrix-synapse (0.10.0~rc3-3) trusty; urgency=medium

  * Update deps.

 -- Erik Johnston <erikj@matrix.org>  Wed, 26 Aug 2015 13:49:20 +0100

matrix-synapse (0.10.0~rc3-2) trusty; urgency=medium

  * Add more deps.

 -- Erik Johnston <erikj@matrix.org>  Wed, 26 Aug 2015 13:25:45 +0100

matrix-synapse (0.10.0~rc3-1) trusty; urgency=medium

  * New upstream release

 -- Erik Johnston <erikj@matrix.org>  Tue, 25 Aug 2015 17:52:33 +0100

matrix-synapse (0.9.3-1~trusty1) trusty; urgency=medium

  * Rebuild for trusty.

 -- Erik Johnston <erikj@matrix.org>  Thu, 20 Aug 2015 15:05:43 +0100

matrix-synapse (0.9.3-1) wheezy; urgency=medium

  * New upstream release
  * Create a user, "matrix-synapse", to run as
  * Log to /var/log/matrix-synapse/ directory
  * Override the way synapse looks for the angular SDK (syweb) so it finds the
    packaged one

 -- Paul "LeoNerd" Evans <paul@matrix.org>  Fri, 07 Aug 2015 15:32:12 +0100

matrix-synapse (0.9.2-2) wheezy; urgency=medium

  * Supply a default config file
  * Create directory in /var/lib
  * Use debconf to ask the user for the server name at installation time

 -- Paul "LeoNerd" Evans <paul@matrix.org>  Thu, 06 Aug 2015 15:28:00 +0100

matrix-synapse (0.9.2-1) wheezy; urgency=low

  * source package automatically created by stdeb 0.8.2

 -- Paul "LeoNerd" Evans <paul@matrix.org>  Fri, 12 Jun 2015 14:32:03 +0100<|MERGE_RESOLUTION|>--- conflicted
+++ resolved
@@ -1,16 +1,14 @@
-<<<<<<< HEAD
 matrix-synapse-py3 (1.139.1) stable; urgency=medium
 
   * New Synapse release 1.139.1.
 
  -- Synapse Packaging team <packages@matrix.org>  Tue, 07 Oct 2025 11:46:51 +0100
-=======
+
 matrix-synapse-py3 (1.138.4) stable; urgency=medium
 
   * New Synapse release 1.138.4.
 
  -- Synapse Packaging team <packages@matrix.org>  Tue, 07 Oct 2025 16:28:38 +0100
->>>>>>> abe974cd
 
 matrix-synapse-py3 (1.138.3) stable; urgency=medium
 
